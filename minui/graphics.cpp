/*
 * Copyright (C) 2007 The Android Open Source Project
 *
 * Licensed under the Apache License, Version 2.0 (the "License");
 * you may not use this file except in compliance with the License.
 * You may obtain a copy of the License at
 *
 *      http://www.apache.org/licenses/LICENSE-2.0
 *
 * Unless required by applicable law or agreed to in writing, software
 * distributed under the License is distributed on an "AS IS" BASIS,
 * WITHOUT WARRANTIES OR CONDITIONS OF ANY KIND, either express or implied.
 * See the License for the specific language governing permissions and
 * limitations under the License.
 */

#include "graphics.h"

#include <stdint.h>
#include <stdio.h>
#include <stdlib.h>
#include <string.h>

#include <memory>

#ifdef BOARD_USE_CUSTOM_RECOVERY_FONT
#include BOARD_USE_CUSTOM_RECOVERY_FONT
#else
#include "font_10x18.h"
#endif

#ifndef MSM_BSP
#include "graphics_adf.h"
#endif
#include "graphics_drm.h"
#include "graphics_fbdev.h"
#include "graphics_overlay.h"
#include "minui/minui.h"

static GRFont* gr_font = NULL;
static MinuiBackend* gr_backend = nullptr;

static int overscan_percent = OVERSCAN_PERCENT;
static int overscan_offset_x = 0;
static int overscan_offset_y = 0;

<<<<<<< HEAD
static unsigned char gr_current_r = 255;
static unsigned char gr_current_g = 255;
static unsigned char gr_current_b = 255;
static unsigned char gr_current_a = 255;
static unsigned char rgb_555[2];
static unsigned char gr_current_r5 = 31;
static unsigned char gr_current_g5 = 63;
static unsigned char gr_current_b5 = 31;
=======
static uint32_t gr_current = ~0;
static constexpr uint32_t alpha_mask = 0xff000000;
>>>>>>> 896de542

static GRSurface* gr_draw = NULL;
static GRRotation rotation = ROTATION_NONE;

static bool outside(int x, int y) {
  return x < 0 || x >= (rotation % 2 ? gr_draw->height : gr_draw->width) || y < 0 ||
         y >= (rotation % 2 ? gr_draw->width : gr_draw->height);
}

<<<<<<< HEAD
#ifdef TW_NO_MINUI_CUSTOM_FONTS
int gr_measure(const char *s)
{
    return gr_font->char_width * strlen(s);
}

void gr_font_size(int *x, int *y)
{
    *x = gr_font->char_width;
    *y = gr_font->char_height;
}
#else // TW_USE_MINUI_CUSTOM_FONTS
const GRFont* gr_sys_font()
{
    return gr_font;
=======
const GRFont* gr_sys_font() {
  return gr_font;
>>>>>>> 896de542
}

int gr_measure(const GRFont* font, const char* s) {
  return font->char_width * strlen(s);
}

void gr_font_size(const GRFont* font, int* x, int* y) {
  *x = font->char_width;
  *y = font->char_height;
}
#endif // TW_NO_MINUI_CUSTOM_FONTS

void blend_16bpp(unsigned char* px, unsigned r5, unsigned g5, unsigned b5, unsigned char a)
{
    unsigned char orig[2];
    orig[0] = px[0];
    orig[1] = px[1];

    /* This code is a little easier to read
    unsigned oldred = (orig[1] >> 3);
    unsigned oldgreen = (((orig[0] >> 5) << 3) + (orig[1] & 0x7));
    unsigned oldblue = (orig[0] & 0x1F);

    unsigned newred = (oldred * (255-a) + r5 * a) / 255;
    unsigned newgreen = (oldgreen * (255-a) + g5 * a) / 255;
    unsigned newblue = (oldblue * (255-a) + b5 * a) / 255;
    */

    unsigned newred = ((orig[1] >> 3) * (255-a) + r5 * a) / 255;
    unsigned newgreen = ((((orig[0] >> 5) << 3) + (orig[1] & 0x7)) * (255-a) + g5 * a) / 255;
    unsigned newblue = ((orig[0] & 0x1F) * (255-a) + b5 * a) / 255;

    *px++ = (newgreen << 5) + (newblue);
    *px++ = (newred << 3) + (newgreen >> 3);
}

<<<<<<< HEAD
static void text_blend(unsigned char* src_p, int src_row_bytes,
                       unsigned char* dst_p, int dst_row_bytes,
                       int width, int height)
{
    for (int j = 0; j < height; ++j) {
        unsigned char* sx = src_p;
        unsigned char* px = dst_p;
        for (int i = 0; i < width; ++i) {
            unsigned char a = *sx++;
            if (gr_current_a < 255) a = ((int)a * gr_current_a) / 255;
            if (a == 255) {
                if (gr_draw->pixel_bytes == 2) {
                    *px++ = rgb_555[0];
                    *px++ = rgb_555[1];
                } else {
                    *px++ = gr_current_r;
                    *px++ = gr_current_g;
                    *px++ = gr_current_b;
                    px++;
                }
            } else if (a > 0) {
                if (gr_draw->pixel_bytes == 2) {
                    blend_16bpp(px, gr_current_r5, gr_current_g5, gr_current_b5, a);
                    px += gr_draw->pixel_bytes;
                } else {
                    *px = (*px * (255-a) + gr_current_r * a) / 255;
                    ++px;
                    *px = (*px * (255-a) + gr_current_g * a) / 255;
                    ++px;
                    *px = (*px * (255-a) + gr_current_b * a) / 255;
                    ++px;
                    ++px;
                }
            } else {
                px += gr_draw->pixel_bytes;
            }
        }
        src_p += src_row_bytes;
        dst_p += dst_row_bytes;
    }
}

#ifdef TW_NO_MINUI_CUSTOM_FONTS
void gr_text(int x, int y, const char *s, bool bold)
{
    GRFont* font = gr_font;

    if (!font->texture || gr_current_a == 0) return;

    bold = bold && (font->texture->height != font->char_height);

    x += overscan_offset_x;
    y += overscan_offset_y;

    unsigned char ch;
    while ((ch = *s++)) {
        if (outside(x, y) || outside(x+font->char_width-1, y+font->char_height-1)) break;

        if (ch < ' ' || ch > '~') {
            ch = '?';
        }

        unsigned char* src_p = font->texture->data + ((ch - ' ') * font->char_width) +
                               (bold ? font->char_height * font->texture->row_bytes : 0);
        unsigned char* dst_p = gr_draw->data + y*gr_draw->row_bytes + x*gr_draw->pixel_bytes;

        text_blend(src_p, font->texture->row_bytes,
                   dst_p, gr_draw->row_bytes,
                   font->char_width, font->char_height);

        x += font->char_width;
    }
}
#else //TW_NO_MINUI_CUSTOM_FONTS
void gr_text(const GRFont* font, int x, int y, const char *s, bool bold)
{
    if (!font->texture || gr_current_a == 0) return;
=======
// Blends gr_current onto pix value, assumes alpha as most significant byte.
static inline uint32_t pixel_blend(uint8_t alpha, uint32_t pix) {
  if (alpha == 255) return gr_current;
  if (alpha == 0) return pix;
  uint32_t pix_r = pix & 0xff;
  uint32_t pix_g = pix & 0xff00;
  uint32_t pix_b = pix & 0xff0000;
  uint32_t cur_r = gr_current & 0xff;
  uint32_t cur_g = gr_current & 0xff00;
  uint32_t cur_b = gr_current & 0xff0000;

  uint32_t out_r = (pix_r * (255 - alpha) + cur_r * alpha) / 255;
  uint32_t out_g = (pix_g * (255 - alpha) + cur_g * alpha) / 255;
  uint32_t out_b = (pix_b * (255 - alpha) + cur_b * alpha) / 255;

  return (out_r & 0xff) | (out_g & 0xff00) | (out_b & 0xff0000) | (gr_current & 0xff000000);
}

// increments pixel pointer right, with current rotation.
static void incr_x(uint32_t** p, int row_pixels) {
  if (rotation % 2) {
    *p = *p + (rotation == 1 ? 1 : -1) * row_pixels;
  } else {
    *p = *p + (rotation ? -1 : 1);
  }
}
>>>>>>> 896de542

// increments pixel pointer down, with current rotation.
static void incr_y(uint32_t** p, int row_pixels) {
  if (rotation % 2) {
    *p = *p + (rotation == 1 ? -1 : 1);
  } else {
    *p = *p + (rotation ? -1 : 1) * row_pixels;
  }
}

// returns pixel pointer at given coordinates with rotation adjustment.
static uint32_t* pixel_at(GRSurface* surf, int x, int y, int row_pixels) {
  switch (rotation) {
    case ROTATION_NONE:
      return reinterpret_cast<uint32_t*>(surf->data) + y * row_pixels + x;
    case ROTATION_RIGHT:
      return reinterpret_cast<uint32_t*>(surf->data) + x * row_pixels + (surf->width - y);
    case ROTATION_DOWN:
      return reinterpret_cast<uint32_t*>(surf->data) + (surf->height - 1 - y) * row_pixels +
             (surf->width - 1 - x);
    case ROTATION_LEFT:
      return reinterpret_cast<uint32_t*>(surf->data) + (surf->height - 1 - x) * row_pixels + y;
    default:
      printf("invalid rotation %d", rotation);
  }
  return nullptr;
}

static void text_blend(uint8_t* src_p, int src_row_bytes, uint32_t* dst_p, int dst_row_pixels,
                       int width, int height) {
  uint8_t alpha_current = static_cast<uint8_t>((alpha_mask & gr_current) >> 24);
  for (int j = 0; j < height; ++j) {
    uint8_t* sx = src_p;
    uint32_t* px = dst_p;
    for (int i = 0; i < width; ++i, incr_x(&px, dst_row_pixels)) {
      uint8_t a = *sx++;
      if (alpha_current < 255) a = (static_cast<uint32_t>(a) * alpha_current) / 255;
      *px = pixel_blend(a, *px);
    }
    src_p += src_row_bytes;
    incr_y(&dst_p, dst_row_pixels);
  }
}

void gr_text(const GRFont* font, int x, int y, const char* s, bool bold) {
  if (!font || !font->texture || (gr_current & alpha_mask) == 0) return;

  if (font->texture->pixel_bytes != 1) {
    printf("gr_text: font has wrong format\n");
    return;
  }

  bold = bold && (font->texture->height != font->char_height);

  x += overscan_offset_x;
  y += overscan_offset_y;

  unsigned char ch;
  while ((ch = *s++)) {
    if (outside(x, y) || outside(x + font->char_width - 1, y + font->char_height - 1)) break;

    if (ch < ' ' || ch > '~') {
      ch = '?';
    }

    int row_pixels = gr_draw->row_bytes / gr_draw->pixel_bytes;
    uint8_t* src_p = font->texture->data + ((ch - ' ') * font->char_width) +
                     (bold ? font->char_height * font->texture->row_bytes : 0);
    uint32_t* dst_p = pixel_at(gr_draw, x, y, row_pixels);

    text_blend(src_p, font->texture->row_bytes, dst_p, row_pixels, font->char_width,
               font->char_height);

    x += font->char_width;
  }
}
#endif //TW_NO_MINUI_CUSTOM_FONTS

void gr_texticon(int x, int y, GRSurface* icon) {
  if (icon == NULL) return;

  if (icon->pixel_bytes != 1) {
    printf("gr_texticon: source has wrong format\n");
    return;
  }

  x += overscan_offset_x;
  y += overscan_offset_y;

  if (outside(x, y) || outside(x + icon->width - 1, y + icon->height - 1)) return;

  int row_pixels = gr_draw->row_bytes / gr_draw->pixel_bytes;
  uint8_t* src_p = icon->data;
  uint32_t* dst_p = pixel_at(gr_draw, x, y, row_pixels);

  text_blend(src_p, icon->row_bytes, dst_p, row_pixels, icon->width, icon->height);
}

<<<<<<< HEAD
void gr_convert_rgb_555()
{
    gr_current_r5 = (((gr_current_r & 0xFF) * 0x1F) + 0x7F) / 0xFF;
    gr_current_g5 = (((gr_current_g & 0xFF) * 0x3F) + 0x7F) / 0xFF;
    gr_current_b5 = (((gr_current_b & 0xFF) * 0x1F) + 0x7F) / 0xFF;

    rgb_555[0] = (gr_current_g5 << 5) + (gr_current_b5);
    rgb_555[1] = (gr_current_r5 << 3) + (gr_current_g5 >> 3);
}

void gr_color(unsigned char r, unsigned char g, unsigned char b, unsigned char a)
{
=======
void gr_color(unsigned char r, unsigned char g, unsigned char b, unsigned char a) {
  uint32_t r32 = r, g32 = g, b32 = b, a32 = a;
>>>>>>> 896de542
#if defined(RECOVERY_ABGR) || defined(RECOVERY_BGRA)
  gr_current = (a32 << 24) | (r32 << 16) | (g32 << 8) | b32;
#else
  gr_current = (a32 << 24) | (b32 << 16) | (g32 << 8) | r32;
#endif
    if (gr_draw->pixel_bytes == 2) {
        gr_convert_rgb_555();
    }
}

<<<<<<< HEAD
void gr_clear()
{
    if (gr_draw->pixel_bytes == 2) {
        gr_fill(0, 0, gr_fb_width(), gr_fb_height());
        return;
    }

    // This code only works on 32bpp devices
    if (gr_current_r == gr_current_g && gr_current_r == gr_current_b) {
        memset(gr_draw->data, gr_current_r, gr_draw->height * gr_draw->row_bytes);
    } else {
        unsigned char* px = gr_draw->data;
        for (int y = 0; y < gr_draw->height; ++y) {
            for (int x = 0; x < gr_draw->width; ++x) {
                *px++ = gr_current_r;
                *px++ = gr_current_g;
                *px++ = gr_current_b;
                px++;
            }
            px += gr_draw->row_bytes - (gr_draw->width * gr_draw->pixel_bytes);
        }
=======
void gr_clear() {
  if ((gr_current & 0xff) == ((gr_current >> 8) & 0xff) &&
      (gr_current & 0xff) == ((gr_current >> 16) & 0xff) &&
      (gr_current & 0xff) == ((gr_current >> 24) & 0xff) &&
      gr_draw->row_bytes == gr_draw->width * gr_draw->pixel_bytes) {
    memset(gr_draw->data, gr_current & 0xff, gr_draw->height * gr_draw->row_bytes);
  } else {
    uint32_t* px = reinterpret_cast<uint32_t*>(gr_draw->data);
    int row_diff = gr_draw->row_bytes / gr_draw->pixel_bytes - gr_draw->width;
    for (int y = 0; y < gr_draw->height; ++y) {
      for (int x = 0; x < gr_draw->width; ++x) {
        *px++ = gr_current;
      }
      px += row_diff;
>>>>>>> 896de542
    }
  }
}

<<<<<<< HEAD
void gr_fill(int x1, int y1, int x2, int y2)
{
    x1 += overscan_offset_x;
    y1 += overscan_offset_y;

    x2 += overscan_offset_x;
    y2 += overscan_offset_y;

    if (outside(x1, y1) || outside(x2-1, y2-1)) return;

    unsigned char* p = gr_draw->data + y1 * gr_draw->row_bytes + x1 * gr_draw->pixel_bytes;
    if (gr_current_a == 255) {
        int x, y;
        for (y = y1; y < y2; ++y) {
            unsigned char* px = p;
            for (x = x1; x < x2; ++x) {
                if (gr_draw->pixel_bytes == 2) {
                    *px++ = rgb_555[0];
                    *px++ = rgb_555[1];
                } else {
                    *px++ = gr_current_r;
                    *px++ = gr_current_g;
                    *px++ = gr_current_b;
                    px++;
                }
            }
            p += gr_draw->row_bytes;
        }
    } else if (gr_current_a > 0) {
        int x, y;
        for (y = y1; y < y2; ++y) {
            unsigned char* px = p;
            for (x = x1; x < x2; ++x) {
                if (gr_draw->pixel_bytes == 2) {
                    blend_16bpp(px, gr_current_r5, gr_current_g5, gr_current_b5, gr_current_a);
                    px += gr_draw->row_bytes;
                } else {
                    *px = (*px * (255-gr_current_a) + gr_current_r * gr_current_a) / 255;
                    ++px;
                    *px = (*px * (255-gr_current_a) + gr_current_g * gr_current_a) / 255;
                    ++px;
                    *px = (*px * (255-gr_current_a) + gr_current_b * gr_current_a) / 255;
                    ++px;
                    ++px;
                }
            }
            p += gr_draw->row_bytes;
        }
=======
void gr_fill(int x1, int y1, int x2, int y2) {
  x1 += overscan_offset_x;
  y1 += overscan_offset_y;

  x2 += overscan_offset_x;
  y2 += overscan_offset_y;

  if (outside(x1, y1) || outside(x2 - 1, y2 - 1)) return;

  int row_pixels = gr_draw->row_bytes / gr_draw->pixel_bytes;
  uint32_t* p = pixel_at(gr_draw, x1, y1, row_pixels);
  uint8_t alpha = static_cast<uint8_t>(((gr_current & alpha_mask) >> 24));
  if (alpha > 0) {
    for (int y = y1; y < y2; ++y) {
      uint32_t* px = p;
      for (int x = x1; x < x2; ++x) {
        *px = pixel_blend(alpha, *px);
        incr_x(&px, row_pixels);
      }
      incr_y(&p, row_pixels);
>>>>>>> 896de542
    }
  }
}

void gr_blit_32to16(GRSurface* source, int sx, int sy, int w, int h, int dx, int dy) {
    dx += overscan_offset_x;
    dy += overscan_offset_y;

    if (outside(dx, dy) || outside(dx+w-1, dy+h-1)) return;

    unsigned char* src_p = source->data + sy*source->row_bytes + sx*source->pixel_bytes;
    unsigned char* dst_p = gr_draw->data + dy*gr_draw->row_bytes + dx*gr_draw->pixel_bytes;

    int i, j;
    for (i = 0; i < h; ++i) {
        unsigned char* spx = src_p;
        unsigned char* dpx = dst_p;

        for (j = 0; j < w; ++j) {
            unsigned a = spx[3];

            if (a == 0) {
                spx += source->pixel_bytes;
                dpx += gr_draw->pixel_bytes;
            } else {
                unsigned r5 = (((*spx++ & 0xFF) * 0x1F) + 0x7F) / 0xFF;
                unsigned g5 = (((*spx++ & 0xFF) * 0x3F) + 0x7F) / 0xFF;
                unsigned b5 = (((*spx++ & 0xFF) * 0x1F) + 0x7F) / 0xFF;
                spx++;
                if (a == 255) {
                    *dpx++ = (g5 << 5) + (b5);
                    *dpx++ = (r5 << 3) + (g5 >> 3);
                } else {
                    blend_16bpp(dpx, r5, g5, b5, a);
                    spx += source->pixel_bytes;
                }
            }
        }
        src_p += source->row_bytes;
        dst_p += gr_draw->row_bytes;
    }
}

void gr_blit(GRSurface* source, int sx, int sy, int w, int h, int dx, int dy) {
<<<<<<< HEAD
    if (source == NULL) return;

    if (gr_draw->pixel_bytes != source->pixel_bytes) {
        if (gr_draw->pixel_bytes == 2 && source->pixel_bytes == 4) {
            gr_blit_32to16(source, sx, sy, w, h, dx, dy);
            return;
        } else {
            printf("gr_blit: source has wrong format\n");
            return;
        }
    }

    dx += overscan_offset_x;
    dy += overscan_offset_y;
=======
  if (source == NULL) return;
>>>>>>> 896de542

  if (gr_draw->pixel_bytes != source->pixel_bytes) {
    printf("gr_blit: source has wrong format\n");
    return;
  }

  dx += overscan_offset_x;
  dy += overscan_offset_y;

  if (outside(dx, dy) || outside(dx + w - 1, dy + h - 1)) return;

  if (rotation) {
    int src_row_pixels = source->row_bytes / source->pixel_bytes;
    int row_pixels = gr_draw->row_bytes / gr_draw->pixel_bytes;
    uint32_t* src_py = reinterpret_cast<uint32_t*>(source->data) + sy * source->row_bytes / 4 + sx;
    uint32_t* dst_py = pixel_at(gr_draw, dx, dy, row_pixels);

    for (int y = 0; y < h; y += 1) {
      uint32_t* src_px = src_py;
      uint32_t* dst_px = dst_py;
      for (int x = 0; x < w; x += 1) {
        *dst_px = *src_px++;
        incr_x(&dst_px, row_pixels);
      }
      src_py += src_row_pixels;
      incr_y(&dst_py, row_pixels);
    }
  } else {
    unsigned char* src_p = source->data + sy * source->row_bytes + sx * source->pixel_bytes;
    unsigned char* dst_p = gr_draw->data + dy * gr_draw->row_bytes + dx * gr_draw->pixel_bytes;

    int i;
    for (i = 0; i < h; ++i) {
      memcpy(dst_p, src_p, w * source->pixel_bytes);
      src_p += source->row_bytes;
      dst_p += gr_draw->row_bytes;
    }
  }
}

unsigned int gr_get_width(GRSurface* surface) {
  if (surface == NULL) {
    return 0;
  }
  return surface->width;
}

unsigned int gr_get_height(GRSurface* surface) {
  if (surface == NULL) {
    return 0;
  }
  return surface->height;
}

#ifdef TW_NO_MINUI_CUSTOM_FONTS
static void gr_init_font(void)
{
    gr_font = reinterpret_cast<GRFont*>(calloc(sizeof(*gr_font), 1));

    int res = res_create_alpha_surface("font", &(gr_font->texture));
    if (res == 0) {
        // The font image should be a 96x2 array of character images.  The
        // columns are the printable ASCII characters 0x20 - 0x7f.  The
        // top row is regular text; the bottom row is bold.
        gr_font->char_width = gr_font->texture->width / 96;
        gr_font->char_height = gr_font->texture->height / 2;
    } else {
        printf("failed to read font: res=%d\n", res);

        // fall back to the compiled-in font.
        gr_font->texture = reinterpret_cast<GRSurface*>(malloc(sizeof(*gr_font->texture)));
        gr_font->texture->width = font.width;
        gr_font->texture->height = font.height;
        gr_font->texture->row_bytes = font.width;
        gr_font->texture->pixel_bytes = 1;

        unsigned char* bits = reinterpret_cast<unsigned char*>(malloc(font.width * font.height));
        gr_font->texture->data = reinterpret_cast<unsigned char*>(bits);

        unsigned char data;
        unsigned char* in = font.rundata;
        while((data = *in++)) {
            memset(bits, (data & 0x80) ? 255 : 0, data & 0x7f);
            bits += (data & 0x7f);
        }

        gr_font->char_width = font.char_width;
        gr_font->char_height = font.char_height;
    }
}

void gr_set_font(__attribute__ ((unused))const char* name) {
	//this cm function is made to change font. Don't care, just init the font:
	gr_init_font();
	return;
}
#else // TW_NO_MINUI_CUSTOM_FONTS
int gr_init_font(const char* name, GRFont** dest) {
  GRFont* font = static_cast<GRFont*>(calloc(1, sizeof(*gr_font)));
  if (font == nullptr) {
    return -1;
  }

  int res = res_create_alpha_surface(name, &(font->texture));
  if (res < 0) {
    free(font);
    return res;
  }

  // The font image should be a 96x2 array of character images.  The
  // columns are the printable ASCII characters 0x20 - 0x7f.  The
  // top row is regular text; the bottom row is bold.
  font->char_width = font->texture->width / 96;
  font->char_height = font->texture->height / 2;

  *dest = font;

  return 0;
}

static void gr_init_font(void) {
  int res = gr_init_font("font", &gr_font);
  if (res == 0) {
    return;
  }

  printf("failed to read font: res=%d\n", res);

  // fall back to the compiled-in font.
  gr_font = static_cast<GRFont*>(calloc(1, sizeof(*gr_font)));
  gr_font->texture = static_cast<GRSurface*>(malloc(sizeof(*gr_font->texture)));
  gr_font->texture->width = font.width;
  gr_font->texture->height = font.height;
  gr_font->texture->row_bytes = font.width;
  gr_font->texture->pixel_bytes = 1;

  unsigned char* bits = static_cast<unsigned char*>(malloc(font.width * font.height));
  gr_font->texture->data = bits;

  unsigned char data;
  unsigned char* in = font.rundata;
  while ((data = *in++)) {
    memset(bits, (data & 0x80) ? 255 : 0, data & 0x7f);
    bits += (data & 0x7f);
  }

  gr_font->char_width = font.char_width;
  gr_font->char_height = font.char_height;
}
#endif // TW_NO_MINUI_CUSTOM_FONTS

void gr_flip() {
  gr_draw = gr_backend->Flip();
}

int gr_init(void)
{
  gr_init_font();

  auto backend = std::unique_ptr<MinuiBackend>{ std::make_unique<MinuiBackendOverlay>() };
  gr_draw = backend->Init();

#ifdef MSM_BSP
    if (gr_draw) {
        printf("Using overlay graphics.\n");
    }
#endif

#ifndef MSM_BSP
    if (!gr_draw) {
		backend = std::make_unique<MinuiBackendAdf>();
        gr_draw = backend->Init();
        if (gr_draw)
             printf("Using adf graphics.\n");
    }
#else
	printf("Skipping adf graphics because TW_TARGET_USES_QCOM_BSP := true\n");
#endif

    if (!gr_draw) {
        backend = std::make_unique<MinuiBackendDrm>();
        gr_draw = backend->Init();
        if (gr_draw)
            printf("Using drm graphics.\n");
    }

    if (!gr_draw) {
        backend = std::make_unique<MinuiBackendFbdev>();
        gr_draw = backend->Init();
        if (gr_draw)
            printf("Using fbdev graphics.\n");
    }

  if (!gr_draw) {
    return -1;
  }

  gr_backend = backend.release();

  overscan_offset_x = gr_draw->width * overscan_percent / 100;
  overscan_offset_y = gr_draw->height * overscan_percent / 100;

  gr_flip();
  gr_flip();

  gr_rotate(DEFAULT_ROTATION);

  if (gr_draw->pixel_bytes != 4) {
    printf("gr_init: Only 4-byte pixel formats supported\n");
  }

  return 0;
}

void gr_exit() {
  delete gr_backend;
}

int gr_fb_width() {
  return rotation % 2 ? gr_draw->height - 2 * overscan_offset_y
                      : gr_draw->width - 2 * overscan_offset_x;
}

int gr_fb_height() {
  return rotation % 2 ? gr_draw->width - 2 * overscan_offset_x
                      : gr_draw->height - 2 * overscan_offset_y;
}

void gr_fb_blank(bool blank) {
  gr_backend->Blank(blank);
}

void gr_rotate(GRRotation rot) {
  rotation = rot;
}<|MERGE_RESOLUTION|>--- conflicted
+++ resolved
@@ -44,19 +44,19 @@
 static int overscan_offset_x = 0;
 static int overscan_offset_y = 0;
 
-<<<<<<< HEAD
+#ifdef TW_NO_MINUI_CUSTOM_FONTS
 static unsigned char gr_current_r = 255;
 static unsigned char gr_current_g = 255;
 static unsigned char gr_current_b = 255;
+#endif
 static unsigned char gr_current_a = 255;
 static unsigned char rgb_555[2];
 static unsigned char gr_current_r5 = 31;
 static unsigned char gr_current_g5 = 63;
 static unsigned char gr_current_b5 = 31;
-=======
+
 static uint32_t gr_current = ~0;
 static constexpr uint32_t alpha_mask = 0xff000000;
->>>>>>> 896de542
 
 static GRSurface* gr_draw = NULL;
 static GRRotation rotation = ROTATION_NONE;
@@ -66,7 +66,6 @@
          y >= (rotation % 2 ? gr_draw->width : gr_draw->height);
 }
 
-<<<<<<< HEAD
 #ifdef TW_NO_MINUI_CUSTOM_FONTS
 int gr_measure(const char *s)
 {
@@ -79,13 +78,8 @@
     *y = gr_font->char_height;
 }
 #else // TW_USE_MINUI_CUSTOM_FONTS
-const GRFont* gr_sys_font()
-{
-    return gr_font;
-=======
 const GRFont* gr_sys_font() {
   return gr_font;
->>>>>>> 896de542
 }
 
 int gr_measure(const GRFont* font, const char* s) {
@@ -122,8 +116,8 @@
     *px++ = (newred << 3) + (newgreen >> 3);
 }
 
-<<<<<<< HEAD
-static void text_blend(unsigned char* src_p, int src_row_bytes,
+#ifdef TW_NO_MINUI_CUSTOM_FONTS
+static void text_blend_old(unsigned char* src_p, int src_row_bytes,
                        unsigned char* dst_p, int dst_row_bytes,
                        int width, int height)
 {
@@ -164,43 +158,32 @@
         dst_p += dst_row_bytes;
     }
 }
-
-#ifdef TW_NO_MINUI_CUSTOM_FONTS
-void gr_text(int x, int y, const char *s, bool bold)
-{
-    GRFont* font = gr_font;
-
-    if (!font->texture || gr_current_a == 0) return;
-
-    bold = bold && (font->texture->height != font->char_height);
-
-    x += overscan_offset_x;
-    y += overscan_offset_y;
-
-    unsigned char ch;
-    while ((ch = *s++)) {
-        if (outside(x, y) || outside(x+font->char_width-1, y+font->char_height-1)) break;
-
-        if (ch < ' ' || ch > '~') {
-            ch = '?';
-        }
-
-        unsigned char* src_p = font->texture->data + ((ch - ' ') * font->char_width) +
-                               (bold ? font->char_height * font->texture->row_bytes : 0);
-        unsigned char* dst_p = gr_draw->data + y*gr_draw->row_bytes + x*gr_draw->pixel_bytes;
-
-        text_blend(src_p, font->texture->row_bytes,
-                   dst_p, gr_draw->row_bytes,
-                   font->char_width, font->char_height);
-
-        x += font->char_width;
-    }
-}
-#else //TW_NO_MINUI_CUSTOM_FONTS
-void gr_text(const GRFont* font, int x, int y, const char *s, bool bold)
-{
-    if (!font->texture || gr_current_a == 0) return;
-=======
+#endif // TW_NO_MINUI_CUSTOM_FONTS
+
+// Blends gr_current onto pix value, assumes alpha as most significant byte.
+static inline uint16_t pixel_blend16(uint8_t a, uint16_t pix) {
+  unsigned char orig[2];
+  orig[0] = (pix & 0xFF00) >> 8;
+  orig[1] = pix & 0x00FF;
+
+  /* This code is a little easier to read
+  unsigned oldred = (orig[1] >> 3);
+  unsigned oldgreen = (((orig[0] >> 5) << 3) + (orig[1] & 0x7));
+  unsigned oldblue = (orig[0] & 0x1F);
+
+  unsigned newred = (oldred * (255-a) + r5 * a) / 255;
+  unsigned newgreen = (oldgreen * (255-a) + g5 * a) / 255;
+  unsigned newblue = (oldblue * (255-a) + b5 * a) / 255;
+  */
+
+  unsigned newred = ((orig[1] >> 3) * (255-a) + gr_current_r5 * a) / 255;
+  unsigned newgreen = ((((orig[0] >> 5) << 3) + (orig[1] & 0x7)) * (255-a) + gr_current_g5 * a) / 255;
+  unsigned newblue = ((orig[0] & 0x1F) * (255-a) + gr_current_b5 * a) / 255;
+
+  uint16_t newpix = (newred << 10) + (newgreen << 5) + newblue;
+  return newpix;
+}
+
 // Blends gr_current onto pix value, assumes alpha as most significant byte.
 static inline uint32_t pixel_blend(uint8_t alpha, uint32_t pix) {
   if (alpha == 255) return gr_current;
@@ -220,6 +203,24 @@
 }
 
 // increments pixel pointer right, with current rotation.
+static void incr_x16(uint16_t** p, int row_pixels) {
+  if (rotation % 2) {
+    *p = *p + (rotation == 1 ? 1 : -1) * row_pixels;
+  } else {
+    *p = *p + (rotation ? -1 : 1);
+  }
+}
+
+// increments pixel pointer down, with current rotation.
+static void incr_y16(uint16_t** p, int row_pixels) {
+  if (rotation % 2) {
+    *p = *p + (rotation == 1 ? -1 : 1);
+  } else {
+    *p = *p + (rotation ? -1 : 1) * row_pixels;
+  }
+}
+
+// increments pixel pointer right, with current rotation.
 static void incr_x(uint32_t** p, int row_pixels) {
   if (rotation % 2) {
     *p = *p + (rotation == 1 ? 1 : -1) * row_pixels;
@@ -227,7 +228,6 @@
     *p = *p + (rotation ? -1 : 1);
   }
 }
->>>>>>> 896de542
 
 // increments pixel pointer down, with current rotation.
 static void incr_y(uint32_t** p, int row_pixels) {
@@ -236,6 +236,24 @@
   } else {
     *p = *p + (rotation ? -1 : 1) * row_pixels;
   }
+}
+
+// returns pixel pointer at given coordinates with rotation adjustment.
+static uint16_t* pixel_at16(GRSurface* surf, int x, int y, int row_pixels) {
+  switch (rotation) {
+    case ROTATION_NONE:
+      return reinterpret_cast<uint16_t*>(surf->data) + y * row_pixels + x;
+    case ROTATION_RIGHT:
+      return reinterpret_cast<uint16_t*>(surf->data) + x * row_pixels + (surf->width - y);
+    case ROTATION_DOWN:
+      return reinterpret_cast<uint16_t*>(surf->data) + (surf->height - 1 - y) * row_pixels +
+             (surf->width - 1 - x);
+    case ROTATION_LEFT:
+      return reinterpret_cast<uint16_t*>(surf->data) + (surf->height - 1 - x) * row_pixels + y;
+    default:
+      printf("invalid rotation %d", rotation);
+  }
+  return nullptr;
 }
 
 // returns pixel pointer at given coordinates with rotation adjustment.
@@ -256,6 +274,22 @@
   return nullptr;
 }
 
+static void text_blend16(uint8_t* src_p, int src_row_bytes, uint16_t* dst_p, int dst_row_pixels,
+                       int width, int height) {
+  uint8_t alpha_current = static_cast<uint8_t>((alpha_mask & gr_current) >> 24);
+  for (int j = 0; j < height; ++j) {
+    uint8_t* sx = src_p;
+    uint16_t* px = dst_p;
+    for (int i = 0; i < width; ++i, incr_x16(&px, dst_row_pixels)) {
+      uint8_t a = *sx++;
+      if (alpha_current < 255) a = (static_cast<uint32_t>(a) * alpha_current) / 255;
+      *px = pixel_blend16(a, *px);
+    }
+    src_p += src_row_bytes;
+    incr_y16(&dst_p, dst_row_pixels);
+  }
+}
+
 static void text_blend(uint8_t* src_p, int src_row_bytes, uint32_t* dst_p, int dst_row_pixels,
                        int width, int height) {
   uint8_t alpha_current = static_cast<uint8_t>((alpha_mask & gr_current) >> 24);
@@ -272,6 +306,39 @@
   }
 }
 
+
+#ifdef TW_NO_MINUI_CUSTOM_FONTS
+void gr_text(int x, int y, const char *s, bool bold)
+{
+    GRFont* font = gr_font;
+
+    if (!font->texture || gr_current_a == 0) return;
+
+    bold = bold && (font->texture->height != font->char_height);
+
+    x += overscan_offset_x;
+    y += overscan_offset_y;
+
+    unsigned char ch;
+    while ((ch = *s++)) {
+        if (outside(x, y) || outside(x+font->char_width-1, y+font->char_height-1)) break;
+
+        if (ch < ' ' || ch > '~') {
+            ch = '?';
+        }
+
+        unsigned char* src_p = font->texture->data + ((ch - ' ') * font->char_width) +
+                               (bold ? font->char_height * font->texture->row_bytes : 0);
+        unsigned char* dst_p = gr_draw->data + y*gr_draw->row_bytes + x*gr_draw->pixel_bytes;
+
+        text_blend_old(src_p, font->texture->row_bytes,
+                       dst_p, gr_draw->row_bytes,
+                       font->char_width, font->char_height);
+
+        x += font->char_width;
+    }
+}
+#else //TW_NO_MINUI_CUSTOM_FONTS
 void gr_text(const GRFont* font, int x, int y, const char* s, bool bold) {
   if (!font || !font->texture || (gr_current & alpha_mask) == 0) return;
 
@@ -294,13 +361,20 @@
     }
 
     int row_pixels = gr_draw->row_bytes / gr_draw->pixel_bytes;
+
     uint8_t* src_p = font->texture->data + ((ch - ' ') * font->char_width) +
                      (bold ? font->char_height * font->texture->row_bytes : 0);
+    if (gr_draw->pixel_bytes == 2) {
+      uint16_t* dst_p = pixel_at16(gr_draw, x, y, row_pixels);
+      
+      text_blend16(src_p, font->texture->row_bytes, dst_p, row_pixels, font->char_width,
+                   font->char_height);
+    } else { // not indenting AOSP original code
     uint32_t* dst_p = pixel_at(gr_draw, x, y, row_pixels);
 
     text_blend(src_p, font->texture->row_bytes, dst_p, row_pixels, font->char_width,
                font->char_height);
-
+    }
     x += font->char_width;
   }
 }
@@ -321,62 +395,61 @@
 
   int row_pixels = gr_draw->row_bytes / gr_draw->pixel_bytes;
   uint8_t* src_p = icon->data;
+  if (gr_draw->pixel_bytes == 2) {
+	uint16_t* dst_p = pixel_at16(gr_draw, x, y, row_pixels);
+
+    text_blend16(src_p, icon->row_bytes, dst_p, row_pixels, icon->width, icon->height);
+    return;
+  }
   uint32_t* dst_p = pixel_at(gr_draw, x, y, row_pixels);
 
   text_blend(src_p, icon->row_bytes, dst_p, row_pixels, icon->width, icon->height);
 }
 
-<<<<<<< HEAD
-void gr_convert_rgb_555()
+void gr_convert_rgb_555(unsigned char r, unsigned char g, unsigned char b)
 {
-    gr_current_r5 = (((gr_current_r & 0xFF) * 0x1F) + 0x7F) / 0xFF;
-    gr_current_g5 = (((gr_current_g & 0xFF) * 0x3F) + 0x7F) / 0xFF;
-    gr_current_b5 = (((gr_current_b & 0xFF) * 0x1F) + 0x7F) / 0xFF;
+    gr_current_r5 = (((r & 0xFF) * 0x1F) + 0x7F) / 0xFF;
+    gr_current_g5 = (((g & 0xFF) * 0x3F) + 0x7F) / 0xFF;
+    gr_current_b5 = (((b & 0xFF) * 0x1F) + 0x7F) / 0xFF;
 
     rgb_555[0] = (gr_current_g5 << 5) + (gr_current_b5);
     rgb_555[1] = (gr_current_r5 << 3) + (gr_current_g5 >> 3);
 }
 
-void gr_color(unsigned char r, unsigned char g, unsigned char b, unsigned char a)
-{
-=======
 void gr_color(unsigned char r, unsigned char g, unsigned char b, unsigned char a) {
+#ifdef TW_NO_MINUI_CUSTOM_FONTS
+#if defined(RECOVERY_ABGR) || defined(RECOVERY_BGRA)
+  gr_current_r = b;
+  gr_current_g = g;
+  gr_current_b = r;
+#else
+  gr_current_r = r;
+  gr_current_g = g;
+  gr_current_b = b;
+#endif
+#endif
+
+  if (gr_draw->pixel_bytes == 2) {
+	gr_current_a = a;
+    gr_convert_rgb_555(r, g, b);
+    return;
+  }
+
   uint32_t r32 = r, g32 = g, b32 = b, a32 = a;
->>>>>>> 896de542
 #if defined(RECOVERY_ABGR) || defined(RECOVERY_BGRA)
   gr_current = (a32 << 24) | (r32 << 16) | (g32 << 8) | b32;
 #else
   gr_current = (a32 << 24) | (b32 << 16) | (g32 << 8) | r32;
 #endif
-    if (gr_draw->pixel_bytes == 2) {
-        gr_convert_rgb_555();
-    }
-}
-
-<<<<<<< HEAD
-void gr_clear()
-{
-    if (gr_draw->pixel_bytes == 2) {
-        gr_fill(0, 0, gr_fb_width(), gr_fb_height());
-        return;
-    }
-
-    // This code only works on 32bpp devices
-    if (gr_current_r == gr_current_g && gr_current_r == gr_current_b) {
-        memset(gr_draw->data, gr_current_r, gr_draw->height * gr_draw->row_bytes);
-    } else {
-        unsigned char* px = gr_draw->data;
-        for (int y = 0; y < gr_draw->height; ++y) {
-            for (int x = 0; x < gr_draw->width; ++x) {
-                *px++ = gr_current_r;
-                *px++ = gr_current_g;
-                *px++ = gr_current_b;
-                px++;
-            }
-            px += gr_draw->row_bytes - (gr_draw->width * gr_draw->pixel_bytes);
-        }
-=======
+}
+
 void gr_clear() {
+  if (gr_draw->pixel_bytes == 2) {
+    gr_fill(0, 0, gr_fb_width(), gr_fb_height());
+    return;
+  }
+
+  // This code only works on 32bpp devices
   if ((gr_current & 0xff) == ((gr_current >> 8) & 0xff) &&
       (gr_current & 0xff) == ((gr_current >> 16) & 0xff) &&
       (gr_current & 0xff) == ((gr_current >> 24) & 0xff) &&
@@ -390,61 +463,10 @@
         *px++ = gr_current;
       }
       px += row_diff;
->>>>>>> 896de542
-    }
-  }
-}
-
-<<<<<<< HEAD
-void gr_fill(int x1, int y1, int x2, int y2)
-{
-    x1 += overscan_offset_x;
-    y1 += overscan_offset_y;
-
-    x2 += overscan_offset_x;
-    y2 += overscan_offset_y;
-
-    if (outside(x1, y1) || outside(x2-1, y2-1)) return;
-
-    unsigned char* p = gr_draw->data + y1 * gr_draw->row_bytes + x1 * gr_draw->pixel_bytes;
-    if (gr_current_a == 255) {
-        int x, y;
-        for (y = y1; y < y2; ++y) {
-            unsigned char* px = p;
-            for (x = x1; x < x2; ++x) {
-                if (gr_draw->pixel_bytes == 2) {
-                    *px++ = rgb_555[0];
-                    *px++ = rgb_555[1];
-                } else {
-                    *px++ = gr_current_r;
-                    *px++ = gr_current_g;
-                    *px++ = gr_current_b;
-                    px++;
-                }
-            }
-            p += gr_draw->row_bytes;
-        }
-    } else if (gr_current_a > 0) {
-        int x, y;
-        for (y = y1; y < y2; ++y) {
-            unsigned char* px = p;
-            for (x = x1; x < x2; ++x) {
-                if (gr_draw->pixel_bytes == 2) {
-                    blend_16bpp(px, gr_current_r5, gr_current_g5, gr_current_b5, gr_current_a);
-                    px += gr_draw->row_bytes;
-                } else {
-                    *px = (*px * (255-gr_current_a) + gr_current_r * gr_current_a) / 255;
-                    ++px;
-                    *px = (*px * (255-gr_current_a) + gr_current_g * gr_current_a) / 255;
-                    ++px;
-                    *px = (*px * (255-gr_current_a) + gr_current_b * gr_current_a) / 255;
-                    ++px;
-                    ++px;
-                }
-            }
-            p += gr_draw->row_bytes;
-        }
-=======
+    }
+  }
+}
+
 void gr_fill(int x1, int y1, int x2, int y2) {
   x1 += overscan_offset_x;
   y1 += overscan_offset_y;
@@ -455,6 +477,22 @@
   if (outside(x1, y1) || outside(x2 - 1, y2 - 1)) return;
 
   int row_pixels = gr_draw->row_bytes / gr_draw->pixel_bytes;
+  if (gr_draw->pixel_bytes == 2) {
+	uint16_t* p = pixel_at16(gr_draw, x1, y1, row_pixels);
+    uint8_t alpha = static_cast<uint8_t>(((gr_current & alpha_mask) >> 24));
+    if (alpha > 0) {
+      for (int y = y1; y < y2; ++y) {
+        uint16_t* px = p;
+        for (int x = x1; x < x2; ++x) {
+          *px = pixel_blend16(alpha, *px);
+          incr_x16(&px, row_pixels);
+        }
+        incr_y16(&p, row_pixels);
+      }
+    }
+	return;
+  }
+  { // open brace to maintain separation between uint16_t p and uint32_t p
   uint32_t* p = pixel_at(gr_draw, x1, y1, row_pixels);
   uint8_t alpha = static_cast<uint8_t>(((gr_current & alpha_mask) >> 24));
   if (alpha > 0) {
@@ -465,73 +503,64 @@
         incr_x(&px, row_pixels);
       }
       incr_y(&p, row_pixels);
->>>>>>> 896de542
-    }
-  }
+    }
+  }
+  } // close brace to maintain separation between uint16_t p and uint32_t p
 }
 
 void gr_blit_32to16(GRSurface* source, int sx, int sy, int w, int h, int dx, int dy) {
-    dx += overscan_offset_x;
-    dy += overscan_offset_y;
-
-    if (outside(dx, dy) || outside(dx+w-1, dy+h-1)) return;
-
-    unsigned char* src_p = source->data + sy*source->row_bytes + sx*source->pixel_bytes;
-    unsigned char* dst_p = gr_draw->data + dy*gr_draw->row_bytes + dx*gr_draw->pixel_bytes;
-
-    int i, j;
-    for (i = 0; i < h; ++i) {
-        unsigned char* spx = src_p;
-        unsigned char* dpx = dst_p;
-
-        for (j = 0; j < w; ++j) {
-            unsigned a = spx[3];
-
-            if (a == 0) {
-                spx += source->pixel_bytes;
-                dpx += gr_draw->pixel_bytes;
-            } else {
-                unsigned r5 = (((*spx++ & 0xFF) * 0x1F) + 0x7F) / 0xFF;
-                unsigned g5 = (((*spx++ & 0xFF) * 0x3F) + 0x7F) / 0xFF;
-                unsigned b5 = (((*spx++ & 0xFF) * 0x1F) + 0x7F) / 0xFF;
-                spx++;
-                if (a == 255) {
-                    *dpx++ = (g5 << 5) + (b5);
-                    *dpx++ = (r5 << 3) + (g5 >> 3);
-                } else {
-                    blend_16bpp(dpx, r5, g5, b5, a);
-                    spx += source->pixel_bytes;
-                }
-            }
+  if (rotation)
+    printf("gr_blit_32to16 does not support rotation!\n"); // but we'll draw something in the wrong spot anyway because, why not!
+
+  dx += overscan_offset_x;
+  dy += overscan_offset_y;
+
+  if (outside(dx, dy) || outside(dx+w-1, dy+h-1)) return;
+
+  unsigned char* src_p = source->data + sy*source->row_bytes + sx*source->pixel_bytes;
+  unsigned char* dst_p = gr_draw->data + dy*gr_draw->row_bytes + dx*gr_draw->pixel_bytes;
+
+  int i, j;
+  for (i = 0; i < h; ++i) {
+    unsigned char* spx = src_p;
+    unsigned char* dpx = dst_p;
+
+    for (j = 0; j < w; ++j) {
+      unsigned a = spx[3];
+
+      if (a == 0) {
+        spx += source->pixel_bytes;
+        dpx += gr_draw->pixel_bytes;
+      } else {
+        unsigned r5 = (((*spx++ & 0xFF) * 0x1F) + 0x7F) / 0xFF;
+        unsigned g5 = (((*spx++ & 0xFF) * 0x3F) + 0x7F) / 0xFF;
+        unsigned b5 = (((*spx++ & 0xFF) * 0x1F) + 0x7F) / 0xFF;
+        spx++;
+        if (a == 255) {
+          *dpx++ = (g5 << 5) + (b5);
+          *dpx++ = (r5 << 3) + (g5 >> 3);
+        } else {
+          blend_16bpp(dpx, r5, g5, b5, a);
+          spx += source->pixel_bytes;
         }
-        src_p += source->row_bytes;
-        dst_p += gr_draw->row_bytes;
-    }
+      }
+    }
+    src_p += source->row_bytes;
+    dst_p += gr_draw->row_bytes;
+  }
 }
 
 void gr_blit(GRSurface* source, int sx, int sy, int w, int h, int dx, int dy) {
-<<<<<<< HEAD
-    if (source == NULL) return;
-
-    if (gr_draw->pixel_bytes != source->pixel_bytes) {
-        if (gr_draw->pixel_bytes == 2 && source->pixel_bytes == 4) {
-            gr_blit_32to16(source, sx, sy, w, h, dx, dy);
-            return;
-        } else {
-            printf("gr_blit: source has wrong format\n");
-            return;
-        }
-    }
-
-    dx += overscan_offset_x;
-    dy += overscan_offset_y;
-=======
   if (source == NULL) return;
->>>>>>> 896de542
 
   if (gr_draw->pixel_bytes != source->pixel_bytes) {
-    printf("gr_blit: source has wrong format\n");
-    return;
+    if (gr_draw->pixel_bytes == 2 && source->pixel_bytes == 4) {
+      gr_blit_32to16(source, sx, sy, w, h, dx, dy);
+      return;
+    } else {
+      printf("gr_blit: source has wrong format\n");
+      return;
+    }
   }
 
   dx += overscan_offset_x;
