# Copyright (C) 2007 The Android Open Source Project
#
# Licensed under the Apache License, Version 2.0 (the "License");
# you may not use this file except in compliance with the License.
# You may obtain a copy of the License at
#
#      http://www.apache.org/licenses/LICENSE-2.0
#
# Unless required by applicable law or agreed to in writing, software
# distributed under the License is distributed on an "AS IS" BASIS,
# WITHOUT WARRANTIES OR CONDITIONS OF ANY KIND, either express or implied.
# See the License for the specific language governing permissions and
# limitations under the License.

LOCAL_PATH := $(call my-dir)

# libminui (static library)
# ===============================
include $(CLEAR_VARS)

LOCAL_SRC_FILES := \
    events.cpp \
    graphics.cpp \
    graphics_drm.cpp \
    graphics_fbdev.cpp \
    graphics_overlay.cpp \
    resources.cpp

<<<<<<< HEAD
LOCAL_C_INCLUDES := external/libcxx/include external/libpng

ifeq ($(TW_TARGET_USES_QCOM_BSP), true)
  LOCAL_CFLAGS += -DMSM_BSP
  LOCAL_SRC_FILES += graphics_overlay.cpp
  ifeq ($(TARGET_PREBUILT_KERNEL),)
    LOCAL_ADDITIONAL_DEPENDENCIES := $(TARGET_OUT_INTERMEDIATES)/KERNEL_OBJ/usr
    LOCAL_C_INCLUDES += $(TARGET_OUT_INTERMEDIATES)/KERNEL_OBJ/usr/include
  else
    ifeq ($(TARGET_CUSTOM_KERNEL_HEADERS),)
      LOCAL_C_INCLUDES += $(commands_recovery_local_path)/minui/include
    else
      LOCAL_C_INCLUDES += $(TARGET_CUSTOM_KERNEL_HEADERS)
    endif
  endif
else
  LOCAL_C_INCLUDES += $(commands_recovery_local_path)/minui/include
  # The header files required for adf graphics can cause compile errors
  # with adf graphics.
  LOCAL_SRC_FILES += graphics_adf.cpp
  LOCAL_WHOLE_STATIC_LIBRARIES += libadf
endif

ifeq ($(TW_NEW_ION_HEAP), true)
  LOCAL_CFLAGS += -DNEW_ION_HEAP
endif

LOCAL_STATIC_LIBRARIES += libpng
ifneq ($(wildcard external/libdrm/Android.common.mk),)
LOCAL_WHOLE_STATIC_LIBRARIES += libdrm_platform
else
LOCAL_WHOLE_STATIC_LIBRARIES += libdrm
endif
ifeq ($(shell test $(PLATFORM_SDK_VERSION) -ge 26; echo $$?),0)
    LOCAL_CFLAGS += -DHAS_LIBSYNC
    LOCAL_WHOLE_STATIC_LIBRARIES += libsync_recovery
endif
=======
LOCAL_WHOLE_STATIC_LIBRARIES := \
    libadf \
    libdrm \
    libsync_recovery
>>>>>>> 896de542

LOCAL_STATIC_LIBRARIES := \
    libpng \
    libbase

<<<<<<< HEAD
LOCAL_CFLAGS += -Werror -std=c++14
LOCAL_C_INCLUDES += $(LOCAL_PATH)/include
=======
LOCAL_CFLAGS := -Wall -Werror
LOCAL_C_INCLUDES := $(LOCAL_PATH)/include
>>>>>>> 896de542
LOCAL_EXPORT_C_INCLUDE_DIRS := $(LOCAL_PATH)/include

LOCAL_MODULE := libminui

LOCAL_CLANG := true

# This used to compare against values in double-quotes (which are just
# ordinary characters in this context).  Strip double-quotes from the
# value so that either will work.

ifeq ($(subst ",,$(TARGET_RECOVERY_PIXEL_FORMAT)),ABGR_8888)
  LOCAL_CFLAGS += -DRECOVERY_ABGR
endif
ifeq ($(subst ",,$(TARGET_RECOVERY_PIXEL_FORMAT)),RGBA_8888)
  LOCAL_CFLAGS += -DRECOVERY_RGBA
endif
ifeq ($(subst ",,$(TARGET_RECOVERY_PIXEL_FORMAT)),RGBX_8888)
  LOCAL_CFLAGS += -DRECOVERY_RGBX
endif
ifeq ($(subst ",,$(TARGET_RECOVERY_PIXEL_FORMAT)),BGRA_8888)
  LOCAL_CFLAGS += -DRECOVERY_BGRA
endif

ifneq ($(TARGET_RECOVERY_OVERSCAN_PERCENT),)
  LOCAL_CFLAGS += -DOVERSCAN_PERCENT=$(TARGET_RECOVERY_OVERSCAN_PERCENT)
else
  LOCAL_CFLAGS += -DOVERSCAN_PERCENT=0
endif

<<<<<<< HEAD
ifneq ($(TW_BRIGHTNESS_PATH),)
  LOCAL_CFLAGS += -DTW_BRIGHTNESS_PATH=\"$(TW_BRIGHTNESS_PATH)\"
endif
ifneq ($(TW_MAX_BRIGHTNESS),)
  LOCAL_CFLAGS += -DTW_MAX_BRIGHTNESS=$(TW_MAX_BRIGHTNESS)
else
  LOCAL_CFLAGS += -DTW_MAX_BRIGHTNESS=255
endif
ifneq ($(TW_NO_SCREEN_BLANK),)
  LOCAL_CFLAGS += -DTW_NO_SCREEN_BLANK
endif
ifneq ($(BOARD_USE_CUSTOM_RECOVERY_FONT),)
  LOCAL_CFLAGS += -DBOARD_USE_CUSTOM_RECOVERY_FONT=$(BOARD_USE_CUSTOM_RECOVERY_FONT)
endif
ifeq ($(wildcard system/core/healthd/animation.h),)
    TARGET_GLOBAL_CFLAGS += -DTW_NO_MINUI_CUSTOM_FONTS
    CLANG_TARGET_GLOBAL_CFLAGS += -DTW_NO_MINUI_CUSTOM_FONTS
endif
=======
ifneq ($(TARGET_RECOVERY_DEFAULT_ROTATION),)
  LOCAL_CFLAGS += -DDEFAULT_ROTATION=$(TARGET_RECOVERY_DEFAULT_ROTATION)
else
  LOCAL_CFLAGS += -DDEFAULT_ROTATION=ROTATION_NONE
endif

>>>>>>> 896de542
include $(BUILD_STATIC_LIBRARY)

# libminui (shared library)
# ===============================
# Used by OEMs for factory test images.
include $(CLEAR_VARS)
LOCAL_CLANG := true
LOCAL_MODULE := libminui
LOCAL_WHOLE_STATIC_LIBRARIES += libminui
LOCAL_SHARED_LIBRARIES := \
    libpng \
    libbase

<<<<<<< HEAD
LOCAL_CFLAGS := -Werror

=======
LOCAL_CFLAGS := -Wall -Werror
>>>>>>> 896de542
LOCAL_C_INCLUDES := $(LOCAL_PATH)/include
LOCAL_EXPORT_C_INCLUDE_DIRS := $(LOCAL_PATH)/include
include $(BUILD_SHARED_LIBRARY)

include $(CLEAR_VARS)
LOCAL_MODULE := minuitest
LOCAL_MODULE_TAGS := optional
LOCAL_MODULE_PATH := $(TARGET_ROOT_OUT_SBIN)
LOCAL_SRC_FILES := main.cpp
LOCAL_SHARED_LIBRARIES := libbinder libminui libpng libz libutils libstdc++ libcutils liblog libm libc
LOCAL_C_INCLUDES := external/libcxx/include external/libpng
ifneq ($(TARGET_ARCH), arm64)
    ifneq ($(TARGET_ARCH), x86_64)
        LOCAL_LDFLAGS += -Wl,-dynamic-linker,/sbin/linker
    else
        LOCAL_LDFLAGS += -Wl,-dynamic-linker,/sbin/linker64
    endif
else
    LOCAL_LDFLAGS += -Wl,-dynamic-linker,/sbin/linker64
endif
include $(BUILD_EXECUTABLE)<|MERGE_RESOLUTION|>--- conflicted
+++ resolved
@@ -26,7 +26,6 @@
     graphics_overlay.cpp \
     resources.cpp
 
-<<<<<<< HEAD
 LOCAL_C_INCLUDES := external/libcxx/include external/libpng
 
 ifeq ($(TW_TARGET_USES_QCOM_BSP), true)
@@ -37,13 +36,13 @@
     LOCAL_C_INCLUDES += $(TARGET_OUT_INTERMEDIATES)/KERNEL_OBJ/usr/include
   else
     ifeq ($(TARGET_CUSTOM_KERNEL_HEADERS),)
-      LOCAL_C_INCLUDES += $(commands_recovery_local_path)/minui/include
+      LOCAL_C_INCLUDES += $(LOCAL_PATH)/include
     else
       LOCAL_C_INCLUDES += $(TARGET_CUSTOM_KERNEL_HEADERS)
     endif
   endif
 else
-  LOCAL_C_INCLUDES += $(commands_recovery_local_path)/minui/include
+  LOCAL_C_INCLUDES += $(LOCAL_PATH)/include
   # The header files required for adf graphics can cause compile errors
   # with adf graphics.
   LOCAL_SRC_FILES += graphics_adf.cpp
@@ -54,7 +53,7 @@
   LOCAL_CFLAGS += -DNEW_ION_HEAP
 endif
 
-LOCAL_STATIC_LIBRARIES += libpng
+LOCAL_STATIC_LIBRARIES += libpng libbase
 ifneq ($(wildcard external/libdrm/Android.common.mk),)
 LOCAL_WHOLE_STATIC_LIBRARIES += libdrm_platform
 else
@@ -64,24 +63,9 @@
     LOCAL_CFLAGS += -DHAS_LIBSYNC
     LOCAL_WHOLE_STATIC_LIBRARIES += libsync_recovery
 endif
-=======
-LOCAL_WHOLE_STATIC_LIBRARIES := \
-    libadf \
-    libdrm \
-    libsync_recovery
->>>>>>> 896de542
 
-LOCAL_STATIC_LIBRARIES := \
-    libpng \
-    libbase
-
-<<<<<<< HEAD
-LOCAL_CFLAGS += -Werror -std=c++14
+LOCAL_CFLAGS += -Wall -Werror -std=c++14 -Wno-unused-private-field
 LOCAL_C_INCLUDES += $(LOCAL_PATH)/include
-=======
-LOCAL_CFLAGS := -Wall -Werror
-LOCAL_C_INCLUDES := $(LOCAL_PATH)/include
->>>>>>> 896de542
 LOCAL_EXPORT_C_INCLUDE_DIRS := $(LOCAL_PATH)/include
 
 LOCAL_MODULE := libminui
@@ -111,7 +95,6 @@
   LOCAL_CFLAGS += -DOVERSCAN_PERCENT=0
 endif
 
-<<<<<<< HEAD
 ifneq ($(TW_BRIGHTNESS_PATH),)
   LOCAL_CFLAGS += -DTW_BRIGHTNESS_PATH=\"$(TW_BRIGHTNESS_PATH)\"
 endif
@@ -130,14 +113,12 @@
     TARGET_GLOBAL_CFLAGS += -DTW_NO_MINUI_CUSTOM_FONTS
     CLANG_TARGET_GLOBAL_CFLAGS += -DTW_NO_MINUI_CUSTOM_FONTS
 endif
-=======
 ifneq ($(TARGET_RECOVERY_DEFAULT_ROTATION),)
   LOCAL_CFLAGS += -DDEFAULT_ROTATION=$(TARGET_RECOVERY_DEFAULT_ROTATION)
 else
   LOCAL_CFLAGS += -DDEFAULT_ROTATION=ROTATION_NONE
 endif
 
->>>>>>> 896de542
 include $(BUILD_STATIC_LIBRARY)
 
 # libminui (shared library)
@@ -151,12 +132,7 @@
     libpng \
     libbase
 
-<<<<<<< HEAD
-LOCAL_CFLAGS := -Werror
-
-=======
-LOCAL_CFLAGS := -Wall -Werror
->>>>>>> 896de542
+LOCAL_CFLAGS := -Wall -Werror -std=c++14 -Wno-unused-private-field
 LOCAL_C_INCLUDES := $(LOCAL_PATH)/include
 LOCAL_EXPORT_C_INCLUDE_DIRS := $(LOCAL_PATH)/include
 include $(BUILD_SHARED_LIBRARY)
