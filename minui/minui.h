--- conflicted
+++ resolved
@@ -17,7 +17,7 @@
 #ifndef _MINUI_H_
 #define _MINUI_H_
 
-#ifndef TW_USE_OLD_MINUI_H
+#ifndef TW_USE_MINUI_21
 
 #include <sys/types.h>
 
@@ -55,18 +55,19 @@
 void gr_fill(int x1, int y1, int x2, int y2);
 
 void gr_texticon(int x, int y, GRSurface* icon);
-<<<<<<< HEAD
+#ifndef TW_USE_MINUI_CUSTOM_FONTS
+void gr_text(int x, int y, const char *s, bool bold);
 int gr_measure(const char *s);
 void gr_font_size(int *x, int *y);
 void gr_set_font(__attribute__ ((unused))const char* name);
-=======
+#else
 
 const GRFont* gr_sys_font();
 int gr_init_font(const char* name, GRFont** dest);
 void gr_text(const GRFont* font, int x, int y, const char *s, bool bold);
 int gr_measure(const GRFont* font, const char *s);
 void gr_font_size(const GRFont* font, int *x, int *y);
->>>>>>> f1278966
+#endif
 
 void gr_blit(GRSurface* source, int sx, int sy, int w, int h, int dx, int dy);
 unsigned int gr_get_width(GRSurface* surface);
@@ -142,9 +143,9 @@
 // functions.
 void res_free_surface(GRSurface* surface);
 
-#else //ifndef TW_USE_OLD_MINUI_H
-
-// This the old minui.old/minui.h for compatibility with building TWRP
+#else //ifndef TW_USE_MINUI_21
+
+// This the old minui21/minui.h for compatibility with building TWRP
 // in pre 6.0 trees.
 
 #include <stdbool.h>
@@ -232,5 +233,5 @@
 }
 #endif
 
-#endif // ifndef TW_USE_OLD_MINUI_H
+#endif // ifndef TW_USE_MINUI_21
 #endif // ifndef _MINUI_H_