/*
 * Copyright (C) 2007 The Android Open Source Project
 *
 * Licensed under the Apache License, Version 2.0 (the "License");
 * you may not use this file except in compliance with the License.
 * You may obtain a copy of the License at
 *
 *      http://www.apache.org/licenses/LICENSE-2.0
 *
 * Unless required by applicable law or agreed to in writing, software
 * distributed under the License is distributed on an "AS IS" BASIS,
 * WITHOUT WARRANTIES OR CONDITIONS OF ANY KIND, either express or implied.
 * See the License for the specific language governing permissions and
 * limitations under the License.
 */

#ifndef _MINUI_H_
#define _MINUI_H_

<<<<<<< HEAD
#include <stdbool.h>
=======
#include <sys/types.h>

#include <functional>
>>>>>>> f5cfdcec

//
// Graphics.
//

<<<<<<< HEAD
typedef void* gr_surface;
typedef unsigned short gr_pixel;
=======
struct GRSurface {
    int width;
    int height;
    int row_bytes;
    int pixel_bytes;
    unsigned char* data;
};
>>>>>>> f5cfdcec

int gr_init();
void gr_exit();

<<<<<<< HEAD
int gr_fb_width(void);
int gr_fb_height(void);
gr_pixel *gr_fb_data(void);
void gr_flip(void);
=======
int gr_fb_width();
int gr_fb_height();

void gr_flip();
>>>>>>> f5cfdcec
void gr_fb_blank(bool blank);

void gr_color(unsigned char r, unsigned char g, unsigned char b, unsigned char a);
void gr_fill(int x1, int y1, int x2, int y2);
<<<<<<< HEAD

// system/core/charger uses different gr_print signatures in diferent
// Android versions, either with or without int bold.
int gr_text(int x, int y, const char *s, ...);
int gr_text_impl(int x, int y, const char *s, int bold);

 void gr_texticon(int x, int y, gr_surface icon);
=======
void gr_text(int x, int y, const char *s, bool bold);
void gr_texticon(int x, int y, GRSurface* icon);
>>>>>>> f5cfdcec
int gr_measure(const char *s);
void gr_font_size(int *x, int *y);
void gr_get_memory_surface(gr_surface);

void gr_blit(GRSurface* source, int sx, int sy, int w, int h, int dx, int dy);
unsigned int gr_get_width(GRSurface* surface);
unsigned int gr_get_height(GRSurface* surface);

//
// Input events.
//

struct input_event;

// TODO: move these over to std::function.
typedef int (*ev_callback)(int fd, uint32_t epevents, void* data);
typedef int (*ev_set_key_callback)(int code, int value, void* data);

int ev_init(ev_callback input_cb, void* data);
void ev_exit();
int ev_add_fd(int fd, ev_callback cb, void* data);
void ev_iterate_available_keys(std::function<void(int)> f);
int ev_sync_key_state(ev_set_key_callback set_key_cb, void* data);

// 'timeout' has the same semantics as poll(2).
//    0 : don't block
//  < 0 : block forever
//  > 0 : block for 'timeout' milliseconds
int ev_wait(int timeout);

int ev_get_input(int fd, uint32_t epevents, input_event* ev);
void ev_dispatch();
int ev_get_epollfd();

//
// Resources
//

<<<<<<< HEAD
// Returns 0 if no error, else negative.
int res_create_surface(const char* name, gr_surface* pSurface);
=======
// res_create_*_surface() functions return 0 if no error, else
// negative.
//
// A "display" surface is one that is intended to be drawn to the
// screen with gr_blit().  An "alpha" surface is a grayscale image
// interpreted as an alpha mask used to render text in the current
// color (with gr_text() or gr_texticon()).
//
// All these functions load PNG images from "/res/images/${name}.png".

// Load a single display surface from a PNG image.
int res_create_display_surface(const char* name, GRSurface** pSurface);
>>>>>>> f5cfdcec

// Load an array of display surfaces from a single PNG image.  The PNG
// should have a 'Frames' text chunk whose value is the number of
// frames this image represents.  The pixel data itself is interlaced
// by row.
int res_create_multi_display_surface(const char* name,
                                     int* frames, GRSurface*** pSurface);

<<<<<<< HEAD
int res_create_localized_surface(const char* name, gr_surface* pSurface);
void res_free_surface(gr_surface surface);
static inline int res_create_display_surface(const char* name, gr_surface* pSurface) {
    return res_create_surface(name, pSurface);
}

// These are new graphics functions from 5.0 that were not available in
// 4.4 that are required by charger and healthd
void gr_clear();


#ifdef __cplusplus
}
#endif
=======
// Load a single alpha surface from a grayscale PNG image.
int res_create_alpha_surface(const char* name, GRSurface** pSurface);

// Load part of a grayscale PNG image that is the first match for the
// given locale.  The image is expected to be a composite of multiple
// translations of the same text, with special added rows that encode
// the subimages' size and intended locale in the pixel data.  See
// development/tools/recovery_l10n for an app that will generate these
// specialized images from Android resources.
int res_create_localized_alpha_surface(const char* name, const char* locale,
                                       GRSurface** pSurface);

// Free a surface allocated by any of the res_create_*_surface()
// functions.
void res_free_surface(GRSurface* surface);
>>>>>>> f5cfdcec

#endif<|MERGE_RESOLUTION|>--- conflicted
+++ resolved
@@ -17,22 +17,16 @@
 #ifndef _MINUI_H_
 #define _MINUI_H_
 
-<<<<<<< HEAD
-#include <stdbool.h>
-=======
+#ifndef TW_USE_OLD_MINUI_H
+
 #include <sys/types.h>
 
 #include <functional>
->>>>>>> f5cfdcec
 
 //
 // Graphics.
 //
 
-<<<<<<< HEAD
-typedef void* gr_surface;
-typedef unsigned short gr_pixel;
-=======
 struct GRSurface {
     int width;
     int height;
@@ -40,41 +34,23 @@
     int pixel_bytes;
     unsigned char* data;
 };
->>>>>>> f5cfdcec
 
 int gr_init();
 void gr_exit();
 
-<<<<<<< HEAD
-int gr_fb_width(void);
-int gr_fb_height(void);
-gr_pixel *gr_fb_data(void);
-void gr_flip(void);
-=======
 int gr_fb_width();
 int gr_fb_height();
 
 void gr_flip();
->>>>>>> f5cfdcec
 void gr_fb_blank(bool blank);
 
+void gr_clear();  // clear entire surface to current color
 void gr_color(unsigned char r, unsigned char g, unsigned char b, unsigned char a);
 void gr_fill(int x1, int y1, int x2, int y2);
-<<<<<<< HEAD
-
-// system/core/charger uses different gr_print signatures in diferent
-// Android versions, either with or without int bold.
-int gr_text(int x, int y, const char *s, ...);
-int gr_text_impl(int x, int y, const char *s, int bold);
-
- void gr_texticon(int x, int y, gr_surface icon);
-=======
 void gr_text(int x, int y, const char *s, bool bold);
 void gr_texticon(int x, int y, GRSurface* icon);
->>>>>>> f5cfdcec
 int gr_measure(const char *s);
 void gr_font_size(int *x, int *y);
-void gr_get_memory_surface(gr_surface);
 
 void gr_blit(GRSurface* source, int sx, int sy, int w, int h, int dx, int dy);
 unsigned int gr_get_width(GRSurface* surface);
@@ -110,10 +86,6 @@
 // Resources
 //
 
-<<<<<<< HEAD
-// Returns 0 if no error, else negative.
-int res_create_surface(const char* name, gr_surface* pSurface);
-=======
 // res_create_*_surface() functions return 0 if no error, else
 // negative.
 //
@@ -126,7 +98,6 @@
 
 // Load a single display surface from a PNG image.
 int res_create_display_surface(const char* name, GRSurface** pSurface);
->>>>>>> f5cfdcec
 
 // Load an array of display surfaces from a single PNG image.  The PNG
 // should have a 'Frames' text chunk whose value is the number of
@@ -135,22 +106,6 @@
 int res_create_multi_display_surface(const char* name,
                                      int* frames, GRSurface*** pSurface);
 
-<<<<<<< HEAD
-int res_create_localized_surface(const char* name, gr_surface* pSurface);
-void res_free_surface(gr_surface surface);
-static inline int res_create_display_surface(const char* name, gr_surface* pSurface) {
-    return res_create_surface(name, pSurface);
-}
-
-// These are new graphics functions from 5.0 that were not available in
-// 4.4 that are required by charger and healthd
-void gr_clear();
-
-
-#ifdef __cplusplus
-}
-#endif
-=======
 // Load a single alpha surface from a grayscale PNG image.
 int res_create_alpha_surface(const char* name, GRSurface** pSurface);
 
@@ -166,6 +121,96 @@
 // Free a surface allocated by any of the res_create_*_surface()
 // functions.
 void res_free_surface(GRSurface* surface);
->>>>>>> f5cfdcec
-
-#endif+
+#else //ifndef TW_USE_OLD_MINUI_H
+
+// This the old minui.old/minui.h for compatibility with building TWRP
+// in pre 6.0 trees.
+
+#include <stdbool.h>
+
+#ifdef __cplusplus
+extern "C" {
+#endif
+
+typedef void* gr_surface;
+typedef unsigned short gr_pixel;
+
+int gr_init(void);
+void gr_exit(void);
+
+int gr_fb_width(void);
+int gr_fb_height(void);
+gr_pixel *gr_fb_data(void);
+void gr_flip(void);
+void gr_fb_blank(bool blank);
+
+void gr_color(unsigned char r, unsigned char g, unsigned char b, unsigned char a);
+void gr_fill(int x1, int y1, int x2, int y2);
+
+// system/core/charger uses different gr_print signatures in diferent
+// Android versions, either with or without int bold.
+int gr_text(int x, int y, const char *s, ...);
+int gr_text_impl(int x, int y, const char *s, int bold);
+
+ void gr_texticon(int x, int y, gr_surface icon);
+int gr_measure(const char *s);
+void gr_font_size(int *x, int *y);
+void gr_get_memory_surface(gr_surface);
+
+void gr_blit(gr_surface source, int sx, int sy, int w, int h, int dx, int dy);
+unsigned int gr_get_width(gr_surface surface);
+unsigned int gr_get_height(gr_surface surface);
+
+// input event structure, include <linux/input.h> for the definition.
+// see http://www.mjmwired.net/kernel/Documentation/input/ for info.
+struct input_event;
+
+typedef int (*ev_callback)(int fd, uint32_t epevents, void *data);
+typedef int (*ev_set_key_callback)(int code, int value, void *data);
+
+int ev_init(ev_callback input_cb, void *data);
+void ev_exit(void);
+int ev_add_fd(int fd, ev_callback cb, void *data);
+int ev_sync_key_state(ev_set_key_callback set_key_cb, void *data);
+
+/* timeout has the same semantics as for poll
+ *    0 : don't block
+ *  < 0 : block forever
+ *  > 0 : block for 'timeout' milliseconds
+ */
+int ev_wait(int timeout);
+
+int ev_get_input(int fd, uint32_t epevents, struct input_event *ev);
+void ev_dispatch(void);
+int ev_get_epollfd(void);
+
+// Resources
+
+// Returns 0 if no error, else negative.
+int res_create_surface(const char* name, gr_surface* pSurface);
+
+// Load an array of display surfaces from a single PNG image.  The PNG
+// should have a 'Frames' text chunk whose value is the number of
+// frames this image represents.  The pixel data itself is interlaced
+// by row.
+int res_create_multi_display_surface(const char* name,
+                                     int* frames, gr_surface** pSurface);
+
+int res_create_localized_surface(const char* name, gr_surface* pSurface);
+void res_free_surface(gr_surface surface);
+static inline int res_create_display_surface(const char* name, gr_surface* pSurface) {
+    return res_create_surface(name, pSurface);
+}
+
+// These are new graphics functions from 5.0 that were not available in
+// 4.4 that are required by charger and healthd
+void gr_clear();
+
+
+#ifdef __cplusplus
+}
+#endif
+
+#endif // ifndef TW_USE_OLD_MINUI_H
+#endif // ifndef _MINUI_H_