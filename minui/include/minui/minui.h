--- conflicted
+++ resolved
@@ -73,16 +73,10 @@
 
 const GRFont* gr_sys_font();
 int gr_init_font(const char* name, GRFont** dest);
-<<<<<<< HEAD
-void gr_text(const GRFont* font, int x, int y, const char *s, bool bold);
-int gr_measure(const GRFont* font, const char *s);
-void gr_font_size(const GRFont* font, int *x, int *y);
-#endif
-=======
 void gr_text(const GRFont* font, int x, int y, const char* s, bool bold);
 int gr_measure(const GRFont* font, const char* s);
 void gr_font_size(const GRFont* font, int* x, int* y);
->>>>>>> 896de542
+#endif
 
 void gr_blit(GRSurface* source, int sx, int sy, int w, int h, int dx, int dy);
 unsigned int gr_get_width(GRSurface* surface);
@@ -153,13 +147,9 @@
 // should have a 'Frames' text chunk whose value is the number of
 // frames this image represents.  The pixel data itself is interlaced
 // by row.
-<<<<<<< HEAD
 int res_create_multi_display_surface(const char* name, int* frames,
                                      int* fps, GRSurface*** pSurface);
 int res_create_multi_display_surface(const char* name, int* frames,
-=======
-int res_create_multi_display_surface(const char* name, int* frames, int* fps,
->>>>>>> 896de542
                                      GRSurface*** pSurface);
 
 // Load a single alpha surface from a grayscale PNG image.
