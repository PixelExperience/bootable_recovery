/*
 * Copyright (C) 2011 The Android Open Source Project
 *
 * Licensed under the Apache License, Version 2.0 (the "License");
 * you may not use this file except in compliance with the License.
 * You may obtain a copy of the License at
 *
 *      http://www.apache.org/licenses/LICENSE-2.0
 *
 * Unless required by applicable law or agreed to in writing, software
 * distributed under the License is distributed on an "AS IS" BASIS,
 * WITHOUT WARRANTIES OR CONDITIONS OF ANY KIND, either express or implied.
 * See the License for the specific language governing permissions and
 * limitations under the License.
 */

#include <errno.h>
#include <fcntl.h>
#include <linux/input.h>
#include <pthread.h>
#include <stdarg.h>
#include <stdio.h>
#include <stdlib.h>
#include <string.h>
#include <sys/stat.h>
#include <sys/time.h>
#include <sys/types.h>
#include <time.h>
#include <unistd.h>

#include <vector>

#include "base/strings.h"
#include "cutils/properties.h"
#include "common.h"
#include "device.h"
#include "minui/minui.h"
#include "screen_ui.h"
#include "ui.h"
extern "C" {
#include "minuitwrp/minui.h"
int twgr_text(int x, int y, const char *s);
#include "gui/gui.h"
}
#include "data.hpp"

static int char_width;
static int char_height;

// Return the current time as a double (including fractions of a second).
static double now() {
    struct timeval tv;
    gettimeofday(&tv, nullptr);
    return tv.tv_sec + tv.tv_usec / 1000000.0;
}

ScreenRecoveryUI::ScreenRecoveryUI() :
    currentIcon(NONE),
    installingFrame(0),
    locale(nullptr),
    rtl_locale(false),
    progressBarType(EMPTY),
    progressScopeStart(0),
    progressScopeSize(0),
    progress(0),
    pagesIdentical(false),
    text_cols_(0),
    text_rows_(0),
    text_(nullptr),
    text_col_(0),
    text_row_(0),
    text_top_(0),
    show_text(false),
    show_text_ever(false),
    menu_(nullptr),
    show_menu(false),
    menu_items(0),
    menu_sel(0),
    file_viewer_text_(nullptr),
    animation_fps(20),
    installing_frames(-1),
    stage(-1),
    max_stage(-1) {

    for (int i = 0; i < 5; i++) {
        backgroundIcon[i] = nullptr;
    }
    pthread_mutex_init(&updateMutex, nullptr);
}

// Clear the screen and draw the currently selected background icon (if any).
// Should only be called with updateMutex locked.
void ScreenRecoveryUI::draw_background_locked(Icon icon) {
    pagesIdentical = false;
    gr_color(0, 0, 0, 255);
    gr_clear();

    if (icon) {
        GRSurface* surface = backgroundIcon[icon];
        if (icon == INSTALLING_UPDATE || icon == ERASING) {
            surface = installation[installingFrame];
        }
        GRSurface* text_surface = backgroundText[icon];

        int iconWidth = gr_get_width(surface);
        int iconHeight = gr_get_height(surface);
        int textWidth = gr_get_width(text_surface);
        int textHeight = gr_get_height(text_surface);
        int stageHeight = gr_get_height(stageMarkerEmpty);

        int sh = (max_stage >= 0) ? stageHeight : 0;

        iconX = (gr_fb_width() - iconWidth) / 2;
        iconY = (gr_fb_height() - (iconHeight+textHeight+40+sh)) / 2;

        int textX = (gr_fb_width() - textWidth) / 2;
        int textY = ((gr_fb_height() - (iconHeight+textHeight+40+sh)) / 2) + iconHeight + 40;

        gr_blit(surface, 0, 0, iconWidth, iconHeight, iconX, iconY);
        if (stageHeight > 0) {
            int sw = gr_get_width(stageMarkerEmpty);
            int x = (gr_fb_width() - max_stage * gr_get_width(stageMarkerEmpty)) / 2;
            int y = iconY + iconHeight + 20;
            for (int i = 0; i < max_stage; ++i) {
                gr_blit((i < stage) ? stageMarkerFill : stageMarkerEmpty,
                        0, 0, sw, stageHeight, x, y);
                x += sw;
            }
        }

        gr_color(255, 255, 255, 255);
        gr_texticon(textX, textY, text_surface);
    }
}

// Draw the progress bar (if any) on the screen.  Does not flip pages.
// Should only be called with updateMutex locked.
void ScreenRecoveryUI::draw_progress_locked() {
    if (currentIcon == ERROR) return;

    if (currentIcon == INSTALLING_UPDATE || currentIcon == ERASING) {
        GRSurface* icon = installation[installingFrame];
        gr_blit(icon, 0, 0, gr_get_width(icon), gr_get_height(icon), iconX, iconY);
    }

    if (progressBarType != EMPTY) {
        int iconHeight = gr_get_height(backgroundIcon[INSTALLING_UPDATE]);
        int width = gr_get_width(progressBarEmpty);
        int height = gr_get_height(progressBarEmpty);

        int dx = (gr_fb_width() - width)/2;
        int dy = (3*gr_fb_height() + iconHeight - 2*height)/4;

        // Erase behind the progress bar (in case this was a progress-only update)
        gr_color(0, 0, 0, 255);
        gr_fill(dx, dy, width, height);

        if (progressBarType == DETERMINATE) {
            float p = progressScopeStart + progress * progressScopeSize;
            int pos = (int) (p * width);

            if (rtl_locale) {
                // Fill the progress bar from right to left.
                if (pos > 0) {
                    gr_blit(progressBarFill, width-pos, 0, pos, height, dx+width-pos, dy);
                }
                if (pos < width-1) {
                    gr_blit(progressBarEmpty, 0, 0, width-pos, height, dx, dy);
                }
            } else {
                // Fill the progress bar from left to right.
                if (pos > 0) {
                    gr_blit(progressBarFill, 0, 0, pos, height, dx, dy);
                }
                if (pos < width-1) {
                    gr_blit(progressBarEmpty, pos, 0, width-pos, height, dx+pos, dy);
                }
            }
        }
    }
}

void ScreenRecoveryUI::SetColor(UIElement e) {
    switch (e) {
        case INFO:
            gr_color(249, 194, 0, 255);
            break;
        case HEADER:
            gr_color(247, 0, 6, 255);
            break;
        case MENU:
        case MENU_SEL_BG:
            gr_color(0, 106, 157, 255);
            break;
        case MENU_SEL_BG_ACTIVE:
            gr_color(0, 156, 100, 255);
            break;
        case MENU_SEL_FG:
            gr_color(255, 255, 255, 255);
            break;
        case LOG:
            gr_color(196, 196, 196, 255);
            break;
        case TEXT_FILL:
            gr_color(0, 0, 0, 160);
            break;
        default:
            gr_color(255, 255, 255, 255);
            break;
    }
}

void ScreenRecoveryUI::DrawHorizontalRule(int* y) {
    SetColor(MENU);
    *y += 4;
    gr_fill(0, *y, gr_fb_width(), *y + 2);
    *y += 4;
}

void ScreenRecoveryUI::DrawTextLine(int* y, const char* line, bool bold) {
    gr_text(4, *y, line, bold);
    *y += char_height + 4;
}

void ScreenRecoveryUI::DrawTextLines(int* y, const char* const* lines) {
    for (size_t i = 0; lines != nullptr && lines[i] != nullptr; ++i) {
        DrawTextLine(y, lines[i], false);
    }
}

static const char* REGULAR_HELP[] = {
    "Use volume up/down and power.",
    NULL
};

static const char* LONG_PRESS_HELP[] = {
    "Any button cycles highlight.",
    "Long-press activates.",
    NULL
};

// Redraw everything on the screen.  Does not flip pages.
// Should only be called with updateMutex locked.
void ScreenRecoveryUI::draw_screen_locked() {
    if (!show_text) {
        draw_background_locked(currentIcon);
        draw_progress_locked();
    } else {
        gr_color(0, 0, 0, 255);
        gr_clear();

        int y = 0;
        if (show_menu) {
            char recovery_fingerprint[PROPERTY_VALUE_MAX];
            property_get("ro.bootimage.build.fingerprint", recovery_fingerprint, "");

            SetColor(INFO);
            DrawTextLine(&y, "Android Recovery", true);
            for (auto& chunk : android::base::Split(recovery_fingerprint, ":")) {
                DrawTextLine(&y, chunk.c_str(), false);
            }
            DrawTextLines(&y, HasThreeButtons() ? REGULAR_HELP : LONG_PRESS_HELP);

            SetColor(HEADER);
            DrawTextLines(&y, menu_headers_);

            SetColor(MENU);
            DrawHorizontalRule(&y);
            y += 4;
            for (int i = 0; i < menu_items; ++i) {
                if (i == menu_sel) {
                    // Draw the highlight bar.
                    SetColor(IsLongPress() ? MENU_SEL_BG_ACTIVE : MENU_SEL_BG);
                    gr_fill(0, y - 2, gr_fb_width(), y + char_height + 2);
                    // Bold white text for the selected item.
                    SetColor(MENU_SEL_FG);
                    gr_text(4, y, menu_[i], true);
                    SetColor(MENU);
                } else {
                    gr_text(4, y, menu_[i], false);
                }
                y += char_height + 4;
            }
            DrawHorizontalRule(&y);
        }

        // display from the bottom up, until we hit the top of the
        // screen, the bottom of the menu, or we've displayed the
        // entire text buffer.
        SetColor(LOG);
        int row = (text_top_ + text_rows_ - 1) % text_rows_;
        size_t count = 0;
        for (int ty = gr_fb_height() - char_height;
             ty >= y && count < text_rows_;
             ty -= char_height, ++count) {
            gr_text(0, ty, text_[row], false);
            --row;
            if (row < 0) row = text_rows_ - 1;
        }
    }
}

// Redraw everything on the screen and flip the screen (make it visible).
// Should only be called with updateMutex locked.
void ScreenRecoveryUI::update_screen_locked() {
    draw_screen_locked();
    gr_flip();
}

// Updates only the progress bar, if possible, otherwise redraws the screen.
// Should only be called with updateMutex locked.
<<<<<<< HEAD
void ScreenRecoveryUI::update_progress_locked()
{return;
=======
void ScreenRecoveryUI::update_progress_locked() {
>>>>>>> f5cfdcec
    if (show_text || !pagesIdentical) {
        draw_screen_locked();    // Must redraw the whole screen
        pagesIdentical = true;
    } else {
        draw_progress_locked();  // Draw only the progress bar and overlays
    }
    gr_flip();
}

// Keeps the progress bar updated, even when the process is otherwise busy.
void* ScreenRecoveryUI::ProgressThreadStartRoutine(void* data) {
    reinterpret_cast<ScreenRecoveryUI*>(data)->ProgressThreadLoop();
    return nullptr;
}

void ScreenRecoveryUI::ProgressThreadLoop() {
    double interval = 1.0 / animation_fps;
    while (true) {
        double start = now();
        pthread_mutex_lock(&updateMutex);

        int redraw = 0;

        // update the installation animation, if active
        // skip this if we have a text overlay (too expensive to update)
        if ((currentIcon == INSTALLING_UPDATE || currentIcon == ERASING) &&
            installing_frames > 0 && !show_text) {
            installingFrame = (installingFrame + 1) % installing_frames;
            redraw = 1;
        }

        // move the progress bar forward on timed intervals, if configured
        int duration = progressScopeDuration;
        if (progressBarType == DETERMINATE && duration > 0) {
            double elapsed = now() - progressScopeTime;
            float p = 1.0 * elapsed / duration;
            if (p > 1.0) p = 1.0;
            if (p > progress) {
                progress = p;
                redraw = 1;
            }
        }

        if (redraw) update_progress_locked();

        pthread_mutex_unlock(&updateMutex);
        double end = now();
        // minimum of 20ms delay between frames
        double delay = interval - (end-start);
        if (delay < 0.02) delay = 0.02;
        usleep((long)(delay * 1000000));
    }
}

void ScreenRecoveryUI::LoadBitmap(const char* filename, GRSurface** surface) {
    int result = res_create_display_surface(filename, surface);
    if (result < 0) {
        LOGE("missing bitmap %s\n(Code %d)\n", filename, result);
    }
}

void ScreenRecoveryUI::LoadBitmapArray(const char* filename, int* frames, GRSurface*** surface) {
    int result = res_create_multi_display_surface(filename, frames, surface);
    if (result < 0) {
        LOGE("missing bitmap %s\n(Code %d)\n", filename, result);
    }
}

void ScreenRecoveryUI::LoadLocalizedBitmap(const char* filename, GRSurface** surface) {
    int result = res_create_localized_alpha_surface(filename, locale, surface);
    if (result < 0) {
        LOGE("missing bitmap %s\n(Code %d)\n", filename, result);
    }
}

static char** Alloc2d(size_t rows, size_t cols) {
    char** result = new char*[rows];
    for (size_t i = 0; i < rows; ++i) {
        result[i] = new char[cols];
        memset(result[i], 0, cols);
    }
    return result;
}

void ScreenRecoveryUI::Init() {
    gr_init();

    gr_font_size(&char_width, &char_height);
    text_rows_ = gr_fb_height() / char_height;
    text_cols_ = gr_fb_width() / char_width;

    text_ = Alloc2d(text_rows_, text_cols_ + 1);
    file_viewer_text_ = Alloc2d(text_rows_, text_cols_ + 1);
    menu_ = Alloc2d(text_rows_, text_cols_ + 1);

    text_col_ = text_row_ = 0;
    text_top_ = 1;

    backgroundIcon[NONE] = nullptr;
    LoadBitmapArray("icon_installing", &installing_frames, &installation);
    backgroundIcon[INSTALLING_UPDATE] = installing_frames ? installation[0] : nullptr;
    backgroundIcon[ERASING] = backgroundIcon[INSTALLING_UPDATE];
    LoadBitmap("icon_error", &backgroundIcon[ERROR]);
    backgroundIcon[NO_COMMAND] = backgroundIcon[ERROR];

    LoadBitmap("progress_empty", &progressBarEmpty);
    LoadBitmap("progress_fill", &progressBarFill);
    LoadBitmap("stage_empty", &stageMarkerEmpty);
    LoadBitmap("stage_fill", &stageMarkerFill);

    LoadLocalizedBitmap("installing_text", &backgroundText[INSTALLING_UPDATE]);
    LoadLocalizedBitmap("erasing_text", &backgroundText[ERASING]);
    LoadLocalizedBitmap("no_command_text", &backgroundText[NO_COMMAND]);
    LoadLocalizedBitmap("error_text", &backgroundText[ERROR]);

    pthread_create(&progress_thread_, nullptr, ProgressThreadStartRoutine, this);

    RecoveryUI::Init();
}

void ScreenRecoveryUI::SetLocale(const char* new_locale) {
    if (new_locale) {
        this->locale = new_locale;
        char* lang = strdup(locale);
        for (char* p = lang; *p; ++p) {
            if (*p == '_') {
                *p = '\0';
                break;
            }
        }

        // A bit cheesy: keep an explicit list of supported languages
        // that are RTL.
        if (strcmp(lang, "ar") == 0 ||   // Arabic
            strcmp(lang, "fa") == 0 ||   // Persian (Farsi)
            strcmp(lang, "he") == 0 ||   // Hebrew (new language code)
            strcmp(lang, "iw") == 0 ||   // Hebrew (old language code)
            strcmp(lang, "ur") == 0) {   // Urdu
            rtl_locale = true;
        }
        free(lang);
    } else {
        new_locale = nullptr;
    }
}

void ScreenRecoveryUI::SetBackground(Icon icon) {
    pthread_mutex_lock(&updateMutex);

    currentIcon = icon;
    update_screen_locked();

    pthread_mutex_unlock(&updateMutex);
}

void ScreenRecoveryUI::SetProgressType(ProgressType type) {
    pthread_mutex_lock(&updateMutex);
    if (progressBarType != type) {
        progressBarType = type;
    }
    progressScopeStart = 0;
    progressScopeSize = 0;
    progress = 0;
    update_progress_locked();
    pthread_mutex_unlock(&updateMutex);
}

<<<<<<< HEAD
void ScreenRecoveryUI::ShowProgress(float portion, float seconds)
{
	DataManager::SetValue("ui_progress_portion", (float)(portion * 100.0));
    DataManager::SetValue("ui_progress_frames", seconds * 30);

=======
void ScreenRecoveryUI::ShowProgress(float portion, float seconds) {
>>>>>>> f5cfdcec
    pthread_mutex_lock(&updateMutex);
    progressBarType = DETERMINATE;
    progressScopeStart += progressScopeSize;
    progressScopeSize = portion;
    progressScopeTime = now();
    progressScopeDuration = seconds;
    progress = 0;
    update_progress_locked();
    pthread_mutex_unlock(&updateMutex);
}

<<<<<<< HEAD
void ScreenRecoveryUI::SetProgress(float fraction)
{
	DataManager::SetValue("ui_progress", (float) (fraction * 100.0)); return;

=======
void ScreenRecoveryUI::SetProgress(float fraction) {
>>>>>>> f5cfdcec
    pthread_mutex_lock(&updateMutex);
    if (fraction < 0.0) fraction = 0.0;
    if (fraction > 1.0) fraction = 1.0;
    if (progressBarType == DETERMINATE && fraction > progress) {
        // Skip updates that aren't visibly different.
        int width = gr_get_width(progressBarEmpty);
        float scale = width * progressScopeSize;
        if ((int) (progress * scale) != (int) (fraction * scale)) {
            progress = fraction;
            update_progress_locked();
        }
    }
    pthread_mutex_unlock(&updateMutex);
}

void ScreenRecoveryUI::SetStage(int current, int max) {
    pthread_mutex_lock(&updateMutex);
    stage = current;
    max_stage = max;
    pthread_mutex_unlock(&updateMutex);
}

void ScreenRecoveryUI::Print(const char *fmt, ...) {
    char buf[256];
    va_list ap;
    va_start(ap, fmt);
    vsnprintf(buf, 256, fmt, ap);
    va_end(ap);

	gui_print("%s", buf);
	return;

    fputs(buf, stdout);

    pthread_mutex_lock(&updateMutex);
    if (text_rows_ > 0 && text_cols_ > 0) {
        for (const char* ptr = buf; *ptr != '\0'; ++ptr) {
            if (*ptr == '\n' || text_col_ >= text_cols_) {
                text_[text_row_][text_col_] = '\0';
                text_col_ = 0;
                text_row_ = (text_row_ + 1) % text_rows_;
                if (text_row_ == text_top_) text_top_ = (text_top_ + 1) % text_rows_;
            }
            if (*ptr != '\n') text_[text_row_][text_col_++] = *ptr;
        }
        text_[text_row_][text_col_] = '\0';
        update_screen_locked();
    }
    pthread_mutex_unlock(&updateMutex);
}

void ScreenRecoveryUI::PutChar(char ch) {
    pthread_mutex_lock(&updateMutex);
    if (ch != '\n') text_[text_row_][text_col_++] = ch;
    if (ch == '\n' || text_col_ >= text_cols_) {
        text_col_ = 0;
        ++text_row_;

        if (text_row_ == text_top_) text_top_ = (text_top_ + 1) % text_rows_;
    }
    pthread_mutex_unlock(&updateMutex);
}

void ScreenRecoveryUI::ClearText() {
    pthread_mutex_lock(&updateMutex);
    text_col_ = 0;
    text_row_ = 0;
    text_top_ = 1;
    for (size_t i = 0; i < text_rows_; ++i) {
        memset(text_[i], 0, text_cols_ + 1);
    }
    pthread_mutex_unlock(&updateMutex);
}

void ScreenRecoveryUI::ShowFile(FILE* fp) {
    std::vector<long> offsets;
    offsets.push_back(ftell(fp));
    ClearText();

    struct stat sb;
    fstat(fileno(fp), &sb);

    bool show_prompt = false;
    while (true) {
        if (show_prompt) {
            Print("--(%d%% of %d bytes)--",
                  static_cast<int>(100 * (double(ftell(fp)) / double(sb.st_size))),
                  static_cast<int>(sb.st_size));
            Redraw();
            while (show_prompt) {
                show_prompt = false;
                int key = WaitKey();
                if (key == KEY_POWER || key == KEY_ENTER) {
                    return;
                } else if (key == KEY_UP || key == KEY_VOLUMEUP) {
                    if (offsets.size() <= 1) {
                        show_prompt = true;
                    } else {
                        offsets.pop_back();
                        fseek(fp, offsets.back(), SEEK_SET);
                    }
                } else {
                    if (feof(fp)) {
                        return;
                    }
                    offsets.push_back(ftell(fp));
                }
            }
            ClearText();
        }

        int ch = getc(fp);
        if (ch == EOF) {
            while (text_row_ < text_rows_ - 1) PutChar('\n');
            show_prompt = true;
        } else {
            PutChar(ch);
            if (text_col_ == 0 && text_row_ >= text_rows_ - 1) {
                show_prompt = true;
            }
        }
    }
}

void ScreenRecoveryUI::ShowFile(const char* filename) {
    FILE* fp = fopen_path(filename, "re");
    if (fp == nullptr) {
        Print("  Unable to open %s: %s\n", filename, strerror(errno));
        return;
    }

    char** old_text = text_;
    size_t old_text_col = text_col_;
    size_t old_text_row = text_row_;
    size_t old_text_top = text_top_;

    // Swap in the alternate screen and clear it.
    text_ = file_viewer_text_;
    ClearText();

    ShowFile(fp);
    fclose(fp);

    text_ = old_text;
    text_col_ = old_text_col;
    text_row_ = old_text_row;
    text_top_ = old_text_top;
}

void ScreenRecoveryUI::StartMenu(const char* const * headers, const char* const * items,
                                 int initial_selection) {
    pthread_mutex_lock(&updateMutex);
    if (text_rows_ > 0 && text_cols_ > 0) {
        menu_headers_ = headers;
        size_t i = 0;
        for (; i < text_rows_ && items[i] != nullptr; ++i) {
            strncpy(menu_[i], items[i], text_cols_ - 1);
            menu_[i][text_cols_ - 1] = '\0';
        }
        menu_items = i;
        show_menu = true;
        menu_sel = initial_selection;
        update_screen_locked();
    }
    pthread_mutex_unlock(&updateMutex);
}

int ScreenRecoveryUI::SelectMenu(int sel) {
    pthread_mutex_lock(&updateMutex);
    if (show_menu) {
        int old_sel = menu_sel;
        menu_sel = sel;

        // Wrap at top and bottom.
        if (menu_sel < 0) menu_sel = menu_items - 1;
        if (menu_sel >= menu_items) menu_sel = 0;

        sel = menu_sel;
        if (menu_sel != old_sel) update_screen_locked();
    }
    pthread_mutex_unlock(&updateMutex);
    return sel;
}

void ScreenRecoveryUI::EndMenu() {
    pthread_mutex_lock(&updateMutex);
    if (show_menu && text_rows_ > 0 && text_cols_ > 0) {
        show_menu = false;
        update_screen_locked();
    }
    pthread_mutex_unlock(&updateMutex);
}

bool ScreenRecoveryUI::IsTextVisible() {
    pthread_mutex_lock(&updateMutex);
    int visible = show_text;
    pthread_mutex_unlock(&updateMutex);
    return visible;
}

bool ScreenRecoveryUI::WasTextEverVisible() {
    pthread_mutex_lock(&updateMutex);
    int ever_visible = show_text_ever;
    pthread_mutex_unlock(&updateMutex);
    return ever_visible;
}

void ScreenRecoveryUI::ShowText(bool visible) {
    pthread_mutex_lock(&updateMutex);
    show_text = visible;
    if (show_text) show_text_ever = true;
    update_screen_locked();
    pthread_mutex_unlock(&updateMutex);
}

void ScreenRecoveryUI::Redraw() {
    pthread_mutex_lock(&updateMutex);
    update_screen_locked();
    pthread_mutex_unlock(&updateMutex);
}

void ScreenRecoveryUI::KeyLongPress(int) {
    // Redraw so that if we're in the menu, the highlight
    // will change color to indicate a successful long press.
    Redraw();
}<|MERGE_RESOLUTION|>--- conflicted
+++ resolved
@@ -309,12 +309,8 @@
 
 // Updates only the progress bar, if possible, otherwise redraws the screen.
 // Should only be called with updateMutex locked.
-<<<<<<< HEAD
-void ScreenRecoveryUI::update_progress_locked()
-{return;
-=======
+
 void ScreenRecoveryUI::update_progress_locked() {
->>>>>>> f5cfdcec
     if (show_text || !pagesIdentical) {
         draw_screen_locked();    // Must redraw the whole screen
         pagesIdentical = true;
@@ -482,15 +478,7 @@
     pthread_mutex_unlock(&updateMutex);
 }
 
-<<<<<<< HEAD
-void ScreenRecoveryUI::ShowProgress(float portion, float seconds)
-{
-	DataManager::SetValue("ui_progress_portion", (float)(portion * 100.0));
-    DataManager::SetValue("ui_progress_frames", seconds * 30);
-
-=======
 void ScreenRecoveryUI::ShowProgress(float portion, float seconds) {
->>>>>>> f5cfdcec
     pthread_mutex_lock(&updateMutex);
     progressBarType = DETERMINATE;
     progressScopeStart += progressScopeSize;
@@ -502,14 +490,7 @@
     pthread_mutex_unlock(&updateMutex);
 }
 
-<<<<<<< HEAD
-void ScreenRecoveryUI::SetProgress(float fraction)
-{
-	DataManager::SetValue("ui_progress", (float) (fraction * 100.0)); return;
-
-=======
 void ScreenRecoveryUI::SetProgress(float fraction) {
->>>>>>> f5cfdcec
     pthread_mutex_lock(&updateMutex);
     if (fraction < 0.0) fraction = 0.0;
     if (fraction > 1.0) fraction = 1.0;
