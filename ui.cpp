/*
 * Copyright (C) 2011 The Android Open Source Project
 *
 * Licensed under the Apache License, Version 2.0 (the "License");
 * you may not use this file except in compliance with the License.
 * You may obtain a copy of the License at
 *
 *      http://www.apache.org/licenses/LICENSE-2.0
 *
 * Unless required by applicable law or agreed to in writing, software
 * distributed under the License is distributed on an "AS IS" BASIS,
 * WITHOUT WARRANTIES OR CONDITIONS OF ANY KIND, either express or implied.
 * See the License for the specific language governing permissions and
 * limitations under the License.
 */

#include <errno.h>
#include <fcntl.h>
#include <linux/input.h>
#include <pthread.h>
#include <stdarg.h>
#include <stdio.h>
#include <stdlib.h>
#include <string.h>
#include <sys/stat.h>
#include <sys/time.h>
#include <sys/types.h>
#include <time.h>
#include <unistd.h>

<<<<<<< HEAD
#ifdef ANDROID_RB_RESTART
=======
#include <cutils/properties.h>
>>>>>>> 461ed46c
#include <cutils/android_reboot.h>
#endif

#include "common.h"
#include "roots.h"
#include "device.h"
#include "minui/minui.h"
#include "screen_ui.h"
#include "ui.h"

#define UI_WAIT_KEY_TIMEOUT_SEC    120

RecoveryUI::RecoveryUI()
        : key_queue_len(0),
          key_last_down(-1),
          key_long_press(false),
          key_down_count(0),
          enable_reboot(true),
          consecutive_power_keys(0),
          last_key(-1),
          has_power_key(false),
          has_up_key(false),
          has_down_key(false) {
    pthread_mutex_init(&key_queue_mutex, nullptr);
    pthread_cond_init(&key_queue_cond, nullptr);
    memset(key_pressed, 0, sizeof(key_pressed));
}

void RecoveryUI::OnKeyDetected(int key_code) {
    if (key_code == KEY_POWER) {
        has_power_key = true;
    } else if (key_code == KEY_DOWN || key_code == KEY_VOLUMEDOWN) {
        has_down_key = true;
    } else if (key_code == KEY_UP || key_code == KEY_VOLUMEUP) {
        has_up_key = true;
    }
}

int RecoveryUI::InputCallback(int fd, uint32_t epevents, void* data) {
    return reinterpret_cast<RecoveryUI*>(data)->OnInputEvent(fd, epevents);
}

// Reads input events, handles special hot keys, and adds to the key queue.
static void* InputThreadLoop(void*) {
    while (true) {
        if (!ev_wait(-1)) {
            ev_dispatch();
        }
    }
    return nullptr;
}

void RecoveryUI::Init() {
    ev_init(InputCallback, this);

    ev_iterate_available_keys(std::bind(&RecoveryUI::OnKeyDetected, this, std::placeholders::_1));

    pthread_create(&input_thread_, nullptr, InputThreadLoop, nullptr);
}

int RecoveryUI::OnInputEvent(int fd, uint32_t epevents) {
    struct input_event ev;
    if (ev_get_input(fd, epevents, &ev) == -1) {
        return -1;
    }

    if (ev.type == EV_SYN) {
        return 0;
    } else if (ev.type == EV_REL) {
        if (ev.code == REL_Y) {
            // accumulate the up or down motion reported by
            // the trackball.  When it exceeds a threshold
            // (positive or negative), fake an up/down
            // key event.
            rel_sum += ev.value;
            if (rel_sum > 3) {
                ProcessKey(KEY_DOWN, 1);   // press down key
                ProcessKey(KEY_DOWN, 0);   // and release it
                rel_sum = 0;
            } else if (rel_sum < -3) {
                ProcessKey(KEY_UP, 1);     // press up key
                ProcessKey(KEY_UP, 0);     // and release it
                rel_sum = 0;
            }
        }
    } else {
        rel_sum = 0;
    }

    if (ev.type == EV_KEY && ev.code <= KEY_MAX) {
        ProcessKey(ev.code, ev.value);
    }

    return 0;
}

// Process a key-up or -down event.  A key is "registered" when it is
// pressed and then released, with no other keypresses or releases in
// between.  Registered keys are passed to CheckKey() to see if it
// should trigger a visibility toggle, an immediate reboot, or be
// queued to be processed next time the foreground thread wants a key
// (eg, for the menu).
//
// We also keep track of which keys are currently down so that
// CheckKey can call IsKeyPressed to see what other keys are held when
// a key is registered.
//
// updown == 1 for key down events; 0 for key up events
void RecoveryUI::ProcessKey(int key_code, int updown) {
    bool register_key = false;
    bool long_press = false;
    bool reboot_enabled;

    pthread_mutex_lock(&key_queue_mutex);
    key_pressed[key_code] = updown;
    if (updown) {
        ++key_down_count;
        key_last_down = key_code;
        key_long_press = false;
        key_timer_t* info = new key_timer_t;
        info->ui = this;
        info->key_code = key_code;
        info->count = key_down_count;
        pthread_t thread;
        pthread_create(&thread, nullptr, &RecoveryUI::time_key_helper, info);
        pthread_detach(thread);
    } else {
        if (key_last_down == key_code) {
            long_press = key_long_press;
            register_key = true;
        }
        key_last_down = -1;
    }
    reboot_enabled = enable_reboot;
    pthread_mutex_unlock(&key_queue_mutex);

    if (register_key) {
        switch (CheckKey(key_code, long_press)) {
          case RecoveryUI::IGNORE:
            break;

          case RecoveryUI::TOGGLE:
            ShowText(!IsTextVisible());
            break;

          case RecoveryUI::REBOOT:
#ifdef ANDROID_RB_RESTART
            if (reboot_enabled) {
                property_set(ANDROID_RB_PROPERTY, "reboot,");
                while (true) { pause(); }
            }
#endif
            break;

          case RecoveryUI::ENQUEUE:
            EnqueueKey(key_code);
            break;
        }
    }
}

void* RecoveryUI::time_key_helper(void* cookie) {
    key_timer_t* info = (key_timer_t*) cookie;
    info->ui->time_key(info->key_code, info->count);
    delete info;
    return nullptr;
}

void RecoveryUI::time_key(int key_code, int count) {
    usleep(750000);  // 750 ms == "long"
    bool long_press = false;
    pthread_mutex_lock(&key_queue_mutex);
    if (key_last_down == key_code && key_down_count == count) {
        long_press = key_long_press = true;
    }
    pthread_mutex_unlock(&key_queue_mutex);
    if (long_press) KeyLongPress(key_code);
}

void RecoveryUI::EnqueueKey(int key_code) {
    pthread_mutex_lock(&key_queue_mutex);
    const int queue_max = sizeof(key_queue) / sizeof(key_queue[0]);
    if (key_queue_len < queue_max) {
        key_queue[key_queue_len++] = key_code;
        pthread_cond_signal(&key_queue_cond);
    }
    pthread_mutex_unlock(&key_queue_mutex);
}

int RecoveryUI::WaitKey() {
    pthread_mutex_lock(&key_queue_mutex);

    // Time out after UI_WAIT_KEY_TIMEOUT_SEC, unless a USB cable is
    // plugged in.
    do {
        struct timeval now;
        struct timespec timeout;
        gettimeofday(&now, nullptr);
        timeout.tv_sec = now.tv_sec;
        timeout.tv_nsec = now.tv_usec * 1000;
        timeout.tv_sec += UI_WAIT_KEY_TIMEOUT_SEC;

        int rc = 0;
        while (key_queue_len == 0 && rc != ETIMEDOUT) {
            rc = pthread_cond_timedwait(&key_queue_cond, &key_queue_mutex, &timeout);
        }
    } while (IsUsbConnected() && key_queue_len == 0);

    int key = -1;
    if (key_queue_len > 0) {
        key = key_queue[0];
        memcpy(&key_queue[0], &key_queue[1], sizeof(int) * --key_queue_len);
    }
    pthread_mutex_unlock(&key_queue_mutex);
    return key;
}

bool RecoveryUI::IsUsbConnected() {
    int fd = open("/sys/class/android_usb/android0/state", O_RDONLY);
    if (fd < 0) {
        printf("failed to open /sys/class/android_usb/android0/state: %s\n",
               strerror(errno));
        return 0;
    }

    char buf;
    // USB is connected if android_usb state is CONNECTED or CONFIGURED.
    int connected = (TEMP_FAILURE_RETRY(read(fd, &buf, 1)) == 1) && (buf == 'C');
    if (close(fd) < 0) {
        printf("failed to close /sys/class/android_usb/android0/state: %s\n",
               strerror(errno));
    }
    return connected;
}

bool RecoveryUI::IsKeyPressed(int key) {
    pthread_mutex_lock(&key_queue_mutex);
    int pressed = key_pressed[key];
    pthread_mutex_unlock(&key_queue_mutex);
    return pressed;
}

bool RecoveryUI::IsLongPress() {
    pthread_mutex_lock(&key_queue_mutex);
    bool result = key_long_press;
    pthread_mutex_unlock(&key_queue_mutex);
    return result;
}

bool RecoveryUI::HasThreeButtons() {
    return has_power_key && has_up_key && has_down_key;
}

void RecoveryUI::FlushKeys() {
    pthread_mutex_lock(&key_queue_mutex);
    key_queue_len = 0;
    pthread_mutex_unlock(&key_queue_mutex);
}

RecoveryUI::KeyAction RecoveryUI::CheckKey(int key, bool is_long_press) {
    pthread_mutex_lock(&key_queue_mutex);
    key_long_press = false;
    pthread_mutex_unlock(&key_queue_mutex);

    // If we have power and volume up keys, that chord is the signal to toggle the text display.
    if (HasThreeButtons()) {
        if (key == KEY_VOLUMEUP && IsKeyPressed(KEY_POWER)) {
            return TOGGLE;
        }
    } else {
        // Otherwise long press of any button toggles to the text display,
        // and there's no way to toggle back (but that's pretty useless anyway).
        if (is_long_press && !IsTextVisible()) {
            return TOGGLE;
        }

        // Also, for button-limited devices, a long press is translated to KEY_ENTER.
        if (is_long_press && IsTextVisible()) {
            EnqueueKey(KEY_ENTER);
            return IGNORE;
        }
    }

    // Press power seven times in a row to reboot.
    if (key == KEY_POWER) {
        pthread_mutex_lock(&key_queue_mutex);
        bool reboot_enabled = enable_reboot;
        pthread_mutex_unlock(&key_queue_mutex);

        if (reboot_enabled) {
            ++consecutive_power_keys;
            if (consecutive_power_keys >= 7) {
                return REBOOT;
            }
        }
    } else {
        consecutive_power_keys = 0;
    }

    last_key = key;
    return IsTextVisible() ? ENQUEUE : IGNORE;
}

void RecoveryUI::KeyLongPress(int) {
}

void RecoveryUI::SetEnableReboot(bool enabled) {
    pthread_mutex_lock(&key_queue_mutex);
    enable_reboot = enabled;
    pthread_mutex_unlock(&key_queue_mutex);
}<|MERGE_RESOLUTION|>--- conflicted
+++ resolved
@@ -28,13 +28,8 @@
 #include <time.h>
 #include <unistd.h>
 
-<<<<<<< HEAD
-#ifdef ANDROID_RB_RESTART
-=======
 #include <cutils/properties.h>
->>>>>>> 461ed46c
 #include <cutils/android_reboot.h>
-#endif
 
 #include "common.h"
 #include "roots.h"
@@ -179,12 +174,10 @@
             break;
 
           case RecoveryUI::REBOOT:
-#ifdef ANDROID_RB_RESTART
             if (reboot_enabled) {
                 property_set(ANDROID_RB_PROPERTY, "reboot,");
                 while (true) { pause(); }
             }
-#endif
             break;
 
           case RecoveryUI::ENQUEUE:
