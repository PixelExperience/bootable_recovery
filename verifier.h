--- conflicted
+++ resolved
@@ -27,9 +27,9 @@
 
 #define ASSUMED_UPDATE_BINARY_NAME  "META-INF/com/google/android/update-binary"
 
-enum { INSTALL_SUCCESS, INSTALL_ERROR, INSTALL_CORRUPT };
+enum { INSTALL_SUCCESS, INSTALL_ERROR, INSTALL_CORRUPT, INSTALL_RETRY };
 
-static const float VERIFICATION_PROGRESS_FRACTION = 0.25;
+static const float VERIFICATION_PROGRESS_FRAC = 0.25;
 
 struct RSADeleter {
   void operator()(RSA* rsa) const {
@@ -71,12 +71,8 @@
  * given keys. It optionally accepts a callback function for posting the progress to. Returns one
  * of the constants of VERIFY_SUCCESS and VERIFY_FAILURE.
  */
-<<<<<<< HEAD
-int verify_file(unsigned char* addr, size_t length);
-=======
 int verify_file(const unsigned char* addr, size_t length, const std::vector<Certificate>& keys,
                 const std::function<void(float)>& set_progress = nullptr);
->>>>>>> 43348a62
 
 bool load_keys(const char* filename, std::vector<Certificate>& certs);
 
