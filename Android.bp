--- conflicted
+++ resolved
@@ -1,13 +1,8 @@
 subdirs = [
-<<<<<<< HEAD
-//    "bootloader_message",
+//    "applypatch",
+    "bootloader_message",
+//    "edify",
+//    "otafault",
 //    "otautil",
-=======
-    "applypatch",
-    "bootloader_message",
-    "edify",
-    "otafault",
-    "otautil",
-    "uncrypt",
->>>>>>> 896de542
+//    "uncrypt",
 ]