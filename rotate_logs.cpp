/*
 * Copyright (C) 2016 The Android Open Source Project
 *
 * Licensed under the Apache License, Version 2.0 (the "License");
 * you may not use this file except in compliance with the License.
 * You may obtain a copy of the License at
 *
 *      http://www.apache.org/licenses/LICENSE-2.0
 *
 * Unless required by applicable law or agreed to in writing, software
 * distributed under the License is distributed on an "AS IS" BASIS,
 * WITHOUT WARRANTIES OR CONDITIONS OF ANY KIND, either express or implied.
 * See the License for the specific language governing permissions and
 * limitations under the License.
 */

#include "rotate_logs.h"

#include <stdio.h>
#include <string.h>
#include <sys/types.h>

#include <string>

#include <android-base/file.h>
#include <android-base/logging.h>
#include <android-base/parseint.h>
#include <android-base/stringprintf.h>
#include <private/android_logger.h> /* private pmsg functions */

static const std::string LAST_KMSG_FILTER = "recovery/last_kmsg";
static const std::string LAST_LOG_FILTER = "recovery/last_log";

ssize_t logbasename(log_id_t /* id */, char /* prio */, const char* filename, const char* /* buf */,
                    size_t len, void* arg) {
  bool* do_rotate = static_cast<bool*>(arg);
  if (LAST_KMSG_FILTER.find(filename) != std::string::npos ||
      LAST_LOG_FILTER.find(filename) != std::string::npos) {
    *do_rotate = true;
  }
  return len;
}

ssize_t logrotate(log_id_t id, char prio, const char* filename, const char* buf, size_t len,
                  void* arg) {
  bool* do_rotate = static_cast<bool*>(arg);
  if (!*do_rotate) {
    return __android_log_pmsg_file_write(id, prio, filename, buf, len);
  }

  std::string name(filename);
  size_t dot = name.find_last_of('.');
  std::string sub = name.substr(0, dot);

  if (LAST_KMSG_FILTER.find(sub) == std::string::npos &&
      LAST_LOG_FILTER.find(sub) == std::string::npos) {
    return __android_log_pmsg_file_write(id, prio, filename, buf, len);
  }

  // filename rotation
  if (dot == std::string::npos) {
    name += ".1";
  } else {
    std::string number = name.substr(dot + 1);
    if (!isdigit(number[0])) {
      name += ".1";
    } else {
<<<<<<< HEAD
        std::string number = name.substr(dot + 1);
        if (!isdigit(number[0])) {
            name += ".1";
        } else {
            size_t i;
            if (!android::base::ParseUint(number.c_str(), &i)) {
                LOG(ERROR) << "failed to parse uint in " << number;
                return -1;
            }
            name = sub + "." + std::to_string(i + 1);
        }
=======
      size_t i;
      if (!android::base::ParseUint(number, &i)) {
        LOG(ERROR) << "failed to parse uint in " << number;
        return -1;
      }
      name = sub + "." + std::to_string(i + 1);
>>>>>>> 896de542
    }
  }

  return __android_log_pmsg_file_write(id, prio, name.c_str(), buf, len);
}

// Rename last_log -> last_log.1 -> last_log.2 -> ... -> last_log.$max.
// Similarly rename last_kmsg -> last_kmsg.1 -> ... -> last_kmsg.$max.
// Overwrite any existing last_log.$max and last_kmsg.$max.
void rotate_logs(const char* last_log_file, const char* last_kmsg_file) {
  // Logs should only be rotated once.
  static bool rotated = false;
  if (rotated) {
    return;
  }
  rotated = true;

  for (int i = KEEP_LOG_COUNT - 1; i >= 0; --i) {
    std::string old_log = android::base::StringPrintf("%s", last_log_file);
    if (i > 0) {
      old_log += "." + std::to_string(i);
    }
    std::string new_log = android::base::StringPrintf("%s.%d", last_log_file, i + 1);
    // Ignore errors if old_log doesn't exist.
    rename(old_log.c_str(), new_log.c_str());

    std::string old_kmsg = android::base::StringPrintf("%s", last_kmsg_file);
    if (i > 0) {
      old_kmsg += "." + std::to_string(i);
    }
    std::string new_kmsg = android::base::StringPrintf("%s.%d", last_kmsg_file, i + 1);
    rename(old_kmsg.c_str(), new_kmsg.c_str());
  }
}<|MERGE_RESOLUTION|>--- conflicted
+++ resolved
@@ -65,26 +65,12 @@
     if (!isdigit(number[0])) {
       name += ".1";
     } else {
-<<<<<<< HEAD
-        std::string number = name.substr(dot + 1);
-        if (!isdigit(number[0])) {
-            name += ".1";
-        } else {
-            size_t i;
-            if (!android::base::ParseUint(number.c_str(), &i)) {
-                LOG(ERROR) << "failed to parse uint in " << number;
-                return -1;
-            }
-            name = sub + "." + std::to_string(i + 1);
-        }
-=======
       size_t i;
-      if (!android::base::ParseUint(number, &i)) {
+      if (!android::base::ParseUint(number.c_str(), &i)) {
         LOG(ERROR) << "failed to parse uint in " << number;
         return -1;
       }
       name = sub + "." + std::to_string(i + 1);
->>>>>>> 896de542
     }
   }
 
