# Copyright (C) 2016 The Android Open Source Project
#
# Licensed under the Apache License, Version 2.0 (the "License");
# you may not use this file except in compliance with the License.
# You may obtain a copy of the License at
#
#      http://www.apache.org/licenses/LICENSE-2.0
#
# Unless required by applicable law or agreed to in writing, software
# distributed under the License is distributed on an "AS IS" BASIS,
# WITHOUT WARRANTIES OR CONDITIONS OF ANY KIND, either express or implied.
# See the License for the specific language governing permissions and
# limitations under the License.

LOCAL_PATH := $(call my-dir)

ifeq ($(shell test $(PLATFORM_SDK_VERSION) -ge 25; echo $$?),0)
    include $(CLEAR_VARS)
    LOCAL_CLANG := true
    LOCAL_SRC_FILES := bootloader_message.cpp
    LOCAL_MODULE := libbootloader_message
    LOCAL_STATIC_LIBRARIES := libfs_mgr
    LOCAL_C_INCLUDES := $(LOCAL_PATH)/include
    LOCAL_EXPORT_C_INCLUDE_DIRS := $(LOCAL_PATH)/include
    include $(BUILD_STATIC_LIBRARY)
endif

include $(CLEAR_VARS)
LOCAL_CLANG := true
LOCAL_SRC_FILES := bootloader_message.cpp
LOCAL_MODULE := libbootloader_message
<<<<<<< HEAD
LOCAL_C_INCLUDES += bionic $(LOCAL_PATH)/include
ifeq ($(shell test $(PLATFORM_SDK_VERSION) -lt 23; echo $$?),0)
    LOCAL_C_INCLUDES += external/stlport/stlport
    LOCAL_SHARED_LIBRARIES += libstlport
else
    LOCAL_SHARED_LIBRARIES += libc++
endif
LOCAL_CFLAGS := -DEXCLUDE_FS_MGR
# ignore bootloader's factory reset command even when written to /misc
ifeq ($(TW_IGNORE_MISC_WIPE_DATA), true)
    LOCAL_CFLAGS += -DIGNORE_MISC_WIPE_DATA
endif
=======
LOCAL_STATIC_LIBRARIES := libbase libfs_mgr
LOCAL_CFLAGS := -Werror
LOCAL_C_INCLUDES := $(LOCAL_PATH)/include
>>>>>>> 43348a62
LOCAL_EXPORT_C_INCLUDE_DIRS := $(LOCAL_PATH)/include
include $(BUILD_SHARED_LIBRARY)<|MERGE_RESOLUTION|>--- conflicted
+++ resolved
@@ -14,38 +14,16 @@
 
 LOCAL_PATH := $(call my-dir)
 
-ifeq ($(shell test $(PLATFORM_SDK_VERSION) -ge 25; echo $$?),0)
-    include $(CLEAR_VARS)
-    LOCAL_CLANG := true
-    LOCAL_SRC_FILES := bootloader_message.cpp
-    LOCAL_MODULE := libbootloader_message
-    LOCAL_STATIC_LIBRARIES := libfs_mgr
-    LOCAL_C_INCLUDES := $(LOCAL_PATH)/include
-    LOCAL_EXPORT_C_INCLUDE_DIRS := $(LOCAL_PATH)/include
-    include $(BUILD_STATIC_LIBRARY)
-endif
-
 include $(CLEAR_VARS)
 LOCAL_CLANG := true
 LOCAL_SRC_FILES := bootloader_message.cpp
 LOCAL_MODULE := libbootloader_message
-<<<<<<< HEAD
-LOCAL_C_INCLUDES += bionic $(LOCAL_PATH)/include
-ifeq ($(shell test $(PLATFORM_SDK_VERSION) -lt 23; echo $$?),0)
-    LOCAL_C_INCLUDES += external/stlport/stlport
-    LOCAL_SHARED_LIBRARIES += libstlport
-else
-    LOCAL_SHARED_LIBRARIES += libc++
-endif
-LOCAL_CFLAGS := -DEXCLUDE_FS_MGR
-# ignore bootloader's factory reset command even when written to /misc
-ifeq ($(TW_IGNORE_MISC_WIPE_DATA), true)
-    LOCAL_CFLAGS += -DIGNORE_MISC_WIPE_DATA
-endif
-=======
 LOCAL_STATIC_LIBRARIES := libbase libfs_mgr
 LOCAL_CFLAGS := -Werror
+ifeq ($(shell test $(PLATFORM_SDK_VERSION) -lt 26; echo $$?),0)
+    TARGET_GLOBAL_CFLAGS += -DUSE_OLD_BOOTLOADER_MESSAGE
+    CLANG_TARGET_GLOBAL_CFLAGS += -DUSE_OLD_BOOTLOADER_MESSAGE
+endif
 LOCAL_C_INCLUDES := $(LOCAL_PATH)/include
->>>>>>> 43348a62
 LOCAL_EXPORT_C_INCLUDE_DIRS := $(LOCAL_PATH)/include
-include $(BUILD_SHARED_LIBRARY)+include $(BUILD_STATIC_LIBRARY)