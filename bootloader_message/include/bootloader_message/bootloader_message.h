--- conflicted
+++ resolved
@@ -28,13 +28,8 @@
 // 16K - 64K    Used by uncrypt and recovery to store wipe_package for A/B devices
 // Note that these offsets are admitted by bootloader,recovery and uncrypt, so they
 // are not configurable without changing all of them.
-#ifdef BOARD_RECOVERY_BLDRMSG_OFFSET
-static const size_t BOOTLOADER_MESSAGE_OFFSET_IN_MISC = BOARD_RECOVERY_BLDRMSG_OFFSET;
-static const size_t WIPE_PACKAGE_OFFSET_IN_MISC = 16 * 1024 + BOOTLOADER_MESSAGE_OFFSET_IN_MISC;
-#else
 static const size_t BOOTLOADER_MESSAGE_OFFSET_IN_MISC = 0;
 static const size_t WIPE_PACKAGE_OFFSET_IN_MISC = 16 * 1024;
-#endif
 
 /* Bootloader Message (2-KiB)
  *
@@ -70,25 +65,36 @@
     char status[32];
     char recovery[768];
 
+#ifdef USE_OLD_BOOTLOADER_MESSAGE
     // The 'recovery' field used to be 1024 bytes.  It has only ever
     // been used to store the recovery command line, so 768 bytes
     // should be plenty.  We carve off the last 256 bytes to store the
     // stage string (for multistage packages) and possible future
     // expansion.
     char stage[32];
+    char slot_suffix[32];
+    char reserved[192];
+#else
+    // The 'recovery' field used to be 1024 bytes.  It has only ever
+    // been used to store the recovery command line, so 768 bytes
+    // should be plenty.  We carve off the last 256 bytes to store the
+    // stage string (for multistage packages) and possible future
+    // expansion.
+    char stage[32];
 
     // The 'reserved' field used to be 224 bytes when it was initially
     // carved off from the 1024-byte recovery field. Bump it up to
     // 1184-byte so that the entire bootloader_message struct rounds up
     // to 2048-byte.
     char reserved[1184];
+#endif
 };
 
 /**
  * We must be cautious when changing the bootloader_message struct size,
  * because A/B-specific fields may end up with different offsets.
  */
-#if (__STDC_VERSION__ >= 201112L) || defined(__cplusplus)
+#if !defined(USE_OLD_BOOTLOADER_MESSAGE) && ((__STDC_VERSION__ >= 201112L) || defined(__cplusplus))
 static_assert(sizeof(struct bootloader_message) == 2048,
               "struct bootloader_message size changes, which may break A/B devices");
 #endif
@@ -121,7 +127,7 @@
  * Be cautious about the struct size change, in case we put anything post
  * bootloader_message_ab struct (b/29159185).
  */
-#if (__STDC_VERSION__ >= 201112L) || defined(__cplusplus)
+#if !defined(USE_OLD_BOOTLOADER_MESSAGE) && ((__STDC_VERSION__ >= 201112L) || defined(__cplusplus))
 static_assert(sizeof(struct bootloader_message_ab) == 4096,
               "struct bootloader_message_ab size changes");
 #endif
@@ -216,13 +222,8 @@
 // Read the wipe package from BCB (from offset WIPE_PACKAGE_OFFSET_IN_MISC).
 bool read_wipe_package(std::string* package_data, size_t size, std::string* err);
 
-<<<<<<< HEAD
-void set_misc_device(std::string name);
-void get_args(int *argc, char ***argv);
-=======
 // Write the wipe package into BCB (to offset WIPE_PACKAGE_OFFSET_IN_MISC).
 bool write_wipe_package(const std::string& package_data, std::string* err);
->>>>>>> 43348a62
 
 #else
 
