--- conflicted
+++ resolved
@@ -58,8 +58,6 @@
 
 #include "edify/expr.h"
 #include "mounts.h"
-<<<<<<< HEAD
-#include "ota_io.h"
 
 #include "applypatch/applypatch.h"
 #include "flashutils/flashutils.h"
@@ -73,16 +71,11 @@
 #include "wipe.h"
 #endif
 
-#include "otautil/DirUtil.h"
 #include "otautil/ZipUtil.h"
-#include "print_sha1.h"
-#include "tune2fs.h"
-=======
 #include "otafault/ota_io.h"
 #include "otautil/DirUtil.h"
 #include "otautil/error_code.h"
 #include "otautil/print_sha1.h"
->>>>>>> 896de542
 #include "updater/updater.h"
 
 // Send over the buffer to recovery though the command pipe.
@@ -711,7 +704,6 @@
   return StringValue(frac_str);
 }
 
-<<<<<<< HEAD
 // package_extract_dir(package_dir, dest_dir)
 //   Extracts all files from the package underneath package_dir and writes them to the
 //   corresponding tree beneath dest_dir. Any existing files are overwritten.
@@ -1111,8 +1103,6 @@
   return StringValue("");
 }
 
-=======
->>>>>>> 896de542
 Value* GetPropFn(const char* name, State* state, const std::vector<std::unique_ptr<Expr>>& argv) {
   if (argv.size() != 1) {
     return ErrorAbort(state, kArgsParsingFailure, "%s() expects 1 arg, got %zu", name, argv.size());
